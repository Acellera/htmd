--- conflicted
+++ resolved
@@ -24,15 +24,9 @@
 
 
 install:
-<<<<<<< HEAD
-  - df -h
-=======
-
   # Make sure stdout is in blocking mode. Otherwise builds will fail due to large writes to stdout
   # See https://github.com/travis-ci/travis-ci/issues/4704. If this gets fixed, this line can also be removed.
   - if [ "$TRAVIS_OS_NAME" == "linux" ]; then python3 -c 'import os,sys,fcntl; flags = fcntl.fcntl(sys.stdout, fcntl.F_GETFL); fcntl.fcntl(sys.stdout, fcntl.F_SETFL, flags&~os.O_NONBLOCK);'; fi
-
->>>>>>> f28b0022
   - if [ "$TRAVIS_OS_NAME" == "linux" ]; then wget https://repo.continuum.io/miniconda/Miniconda3-latest-Linux-x86_64.sh -O miniconda.sh; fi
   - if [ "$TRAVIS_OS_NAME" == "osx" ]; then wget https://repo.continuum.io/miniconda/Miniconda3-latest-MacOSX-x86_64.sh -O miniconda.sh; fi
 
