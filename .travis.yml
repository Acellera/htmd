--- conflicted
+++ resolved
@@ -27,12 +27,8 @@
 
  - if [ "$TRAVIS_REPO_SLUG" == "multiscalelab/htmd" ]; then export TYPE=basic; fi
  - if [ "$TRAVIS_REPO_SLUG" == "Acellera/htmd" ];      then export TYPE=pro; fi
-<<<<<<< HEAD
 
  - if [ "$TYPE" == "basic" ]; then export CHANNEL=acellera; fi
-=======
- - if [ "$TYPE" == "basic" ]; then export CHANNEL=acellera-basic; fi
->>>>>>> 13a4145f
  - if [ "$TYPE" == "pro" ];   then export CHANNEL=acellera; fi
  - echo $TYPE
  - echo $CHANNEL
