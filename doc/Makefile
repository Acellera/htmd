--- conflicted
+++ resolved
@@ -60,11 +60,7 @@
 
 publish:
 	ssh www.acellera.com 'rm -rf ~/www.htmd.org/docs/*'
-<<<<<<< HEAD
-	scp -r $(BUILDDIR)/html/*  www.acellera.com:~/www.htmd.org/docs/
-=======
 	scp -r $(BUILDDIR)/html/* www.acellera.com:~/www.htmd.org/docs/
->>>>>>> 62e0fd5a
 	scp -r static/*  www.acellera.com:~/www.htmd.org/
 	ssh www.acellera.com chmod -R g+rwX www.htmd.org/
 
