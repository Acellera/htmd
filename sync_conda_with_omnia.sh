#!/usr/bin/env python3

import requests
import os
from subprocess import call

from binstar_client.utils import get_server_api
api=get_server_api()

os.chdir("/tmp")

try:
	os.mkdir("linux-64")
	os.mkdir("linux-32")
	os.mkdir("osx-64")
	os.mkdir("osx-32")
	os.mkdir("win-64")
	os.mkdir("win-32")
	os.mkdir("noarch")
except:
	pass

# Add packages to sync in this list here

# Don't sync pcmsolver -- we have modified this
#  "psi4:pcmsolver",

for p in [ 
	"omnia:fftw3f",
	"omnia:openmm",
	"omnia:ambermini",
	"omnia:bhmm",
	"omnia:funcsigs",
	"omnia:mdtraj",
	"omnia:msmtools",
	"omnia:openbabel",
	"omnia:pint",
	"omnia:progress_reporter",
	"omnia:pyemma",
	"omnia:thermotools",
<<<<<<< HEAD
  "psi4:pcmsolver",
=======
>>>>>>> 8749b674
  "psi4:dftd3",
  "bioconda:nglview"
	]:

	pp=p.split( ":" )
	p=pp[1]
	omnia    = api.package( pp[0], p )
	try:
		acellera = api.package("acellera", p )
	except:

		acellera = {"latest_version": "0" }

	if omnia["latest_version"] != acellera["latest_version"]:
		print("Syncing %s/%s version %s.." %(pp[0], p, omnia["latest_version"]) )
		for f in omnia["files"]:
			if f["version"] == omnia["latest_version"]:
				url = "https:" + f["download_url"]
				print("Downloading %s" %(url) )
				try:
					os.unlink("/tmp/package.bz2")
				except:
					pass
				call([ "curl", "-L", "-s",  url, "-o", f["basename"] ])
				print("Uploading.."  )
				try:
					os.getenv("ANACONDA_TOKEN_BASIC") 
					call([ "anaconda", "upload", "-t", os.getenv("ANACONDA_TOKEN_BASIC"),"-u",  "acellera", f["basename"] ])
				except:
					call([ "anaconda", "upload", "-u",  "acellera", f["basename"] ])
	else:
		print("Package %s up to date at version %s" % ( p, omnia["latest_version"] ) )<|MERGE_RESOLUTION|>--- conflicted
+++ resolved
@@ -38,10 +38,6 @@
 	"omnia:progress_reporter",
 	"omnia:pyemma",
 	"omnia:thermotools",
-<<<<<<< HEAD
-  "psi4:pcmsolver",
-=======
->>>>>>> 8749b674
   "psi4:dftd3",
   "bioconda:nglview"
 	]:
