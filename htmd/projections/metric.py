# (c) 2015-2016 Acellera Ltd http://www.acellera.com
# All Rights Reserved
# Distributed under HTMD Software License Agreement
# No redistribution in whole or part
#
import numpy as np
import abc
from abc import ABCMeta
from htmd.molecule.molecule import Molecule
from htmd.metricdata import MetricData
from scipy import stats
from joblib import Parallel, delayed
import joblib.parallel
from collections import defaultdict
from htmd.progress.progress import ProgressBar
import time
import logging
logger = logging.getLogger(__name__)


# Horribly disgusting monkey-patch to add my progress bar to joblib.Parallel
class BatchCompletionCallBack(object):
    """Callback used by joblib.Parallel's multiprocessing backend.

    This callable is executed by the parent process whenever a worker process
    has returned the results of a batch of tasks.

    It is used for progress reporting, to update estimate of the batch
    processing duration and to schedule the next batch of tasks to be
    processed.

    """
    bars = defaultdict(int)
    def __init__(self, dispatch_timestamp, batch_size, parallel):
        self.bar = None
        self.dispatch_timestamp = dispatch_timestamp
        self.batch_size = batch_size
        self.parallel = parallel

    def __call__(self, out):
        self.parallel.n_completed_tasks += self.batch_size
        this_batch_duration = time.time() - self.dispatch_timestamp

        if (self.parallel.batch_size == 'auto'
                and self.batch_size == self.parallel._effective_batch_size):
            # Update the smoothed streaming estimate of the duration of a batch
            # from dispatch to completion
            old_duration = self.parallel._smoothed_batch_duration
            if old_duration == 0:
                # First record of duration for this batch size after the last
                # reset.
                new_duration = this_batch_duration
            else:
                # Update the exponentially weighted average of the duration of
                # batch for the current effective size.
                new_duration = 0.8 * old_duration + 0.2 * this_batch_duration
            self.parallel._smoothed_batch_duration = new_duration

        #if BatchCompletionCallBack.bars[self.parallel] == 0:  # Oh man, the race conditions possible here... kill me
        #    BatchCompletionCallBack.bars[self.parallel] = ProgressBar(self.parallel.n_dispatched_tasks, description='Projecting trajectories')
        #    BatchCompletionCallBack.bars[self.parallel].progress()

        self.parallel.print_progress()
        if self.parallel._original_iterator is not None:
            self.parallel.dispatch_next()


class CallBack(object):
    bars = defaultdict(int)

    def __init__(self, index, parallel):
        self.bar = None
        self.index = index
        self.parallel = parallel

    def __call__(self, index):
        if CallBack.bars[self.parallel] == 0:  # Oh man, the race conditions possible here... kill me
            CallBack.bars[self.parallel] = ProgressBar(self.parallel.n_dispatched, description='Projecting trajectories')
        CallBack.bars[self.parallel].progress()

        if self.parallel._original_iterable:
            self.parallel.dispatch_next()


class Metric:
    def __init__(self, simulations, skip=1):
        self.simulations = simulations
        self.skip = skip
        self.projectionlist = []

    def projection(self, metric):
        """ Deprecated
        """
        self.projectionlist.append(metric)

    def set(self, projection):
        """ Sets the projection to be applied to the simulations.

        Parameters
        ----------
        projection : :class:`Projection <htmd.projections.projection.Projection>` object or list of objects
            A projection or a list of projections which to use on the simulations
        """
        self.projectionlist = projection
        if not isinstance(self.projectionlist, list) and not isinstance(self.projectionlist, tuple):
            self.projectionlist = [self.projectionlist]

    def project(self):
        """
        Applies all projections stored in Metric on all simulations.

        Returns
        -------
        data : MetricData object
               Returns a MetricData object containing the projected data.
        """
        if len(self.projectionlist) == 0:
            raise NameError('You need to provide projections using the Metric.projection method.')

        if isinstance(self.simulations, Molecule):
            data = []
            for proj in self.projectionlist:
                data.append(proj.project(self.simulations))
            return data

        numSim = len(self.simulations)

        # Find out if there is a unique molfile. If there is, initialize a single Molecule to speed up calculations
        uqMol = None
        import pandas as pd
        map = pd.DataFrame(columns=('type', 'indexes', 'description'))
        (single, molfile) = _singleMolfile(self.simulations)
        if single:
            uqMol = Molecule(molfile)
            for proj in self.projectionlist:
                proj._precalculate(uqMol)
                map = map.append(proj.getMapping(uqMol), ignore_index=True)

        logger.info('Metric: Starting projection of trajectories.')
        metrics = np.empty(numSim, dtype=object)
        ref = np.empty(numSim, dtype=object)
        deletesims = np.zeros(numSim, dtype=bool)
        fstep = np.zeros(numSim)

        # # Monkey-patching callback class
        # oldcallback = joblib.parallel.BatchCompletionCallBack
        # joblib.parallel.BatchCompletionCallBack = BatchCompletionCallBack
        # from htmd.config import _config
        # results = Parallel(n_jobs=_config['ncpus'], verbose=11)(
        #     delayed(_processSim)(self.simulations[i], self.projectionlist, uqMol, self.skip) for i in range(numSim))
        # joblib.parallel.BatchCompletionCallBack = oldcallback

        from htmd.config import _config
        results = Parallel(n_jobs=_config['ncpus'], verbose=6)(
                delayed(_processSim)(self.simulations[i], self.projectionlist, uqMol, self.skip) for i in range(numSim))

        for i in range(len(results)):
            metrics[i] = results[i][0]
            ref[i] = results[i][1]
            fstep[i] = results[i][2]
            deletesims[i] = results[i][3]

        logger.info('Finished projecting the trajectories.')

        # Removing empty trajectories
        emptyM = np.array([True if x is None else False for x in metrics], dtype=bool)
        emptyR = np.array([True if x is None else False for x in ref], dtype=bool)
        assert np.all(deletesims == emptyM) and np.all(emptyR == emptyM)

        metrics = np.delete(metrics, np.where(emptyM)[0])
        ref = np.delete(ref, np.where(emptyM)[0])
        updlist = np.delete(self.simulations, np.where(emptyM)[0])

        if len(metrics) == 0:
            raise NameError('No trajectories were read')

        # Constructing a MetricData object
        data = MetricData(dat=metrics, ref=ref, map=map, simlist=updlist)

        uqfsteps = np.unique(fstep)
        data.fstep = float(stats.mode(fstep).mode)
        if len(uqfsteps) != 1:
            logger.warning('Multiple framesteps were read from the simulations. '
                           'Taking the statistical mode: ' + str(data.fstep) + 'ns. '
                           'If it looks wrong, you can modify it by manually setting the MetricData.fstep property.')
        else:
            logger.info('Frame step {}ns was read from the trajectories. If it looks wrong, redefine it by manually '
                        'setting the MetricData.fstep property.'.format(data.fstep))

        return data

    def _projectSingle(self, index):
        data, ref, fstep, _ = _processSim(self.simulations[index], self.projectionlist, None, self.skip)
        return data, ref, fstep


def _highfreqFilter(mol,steps):
    newframes = int(mol.coords.shape[2]/steps)*steps
    mol.coords =   mol.coords[:,:,:newframes]
    mol.box = mol.box[:,:newframes]
    mol.box = mol.box[:,::steps]
    mol.fstep = mol.fstep*steps
    coo=np.reshape(mol.coords,[mol.coords.shape[0],mol.coords.shape[1],int(mol.coords.shape[2]/steps),steps])
    X=np.mean(coo,axis=3)
#   print("mol: ", mol.coords.shape, " X: ",X.shape)
    mol.coords=X

def _processSim(sim, projectionlist, uqmol, skip):
    pieces = sim.trajectory
    try:
        if uqmol is not None:
            mol = uqmol.copy()
        else:
            mol = Molecule(sim.molfile)
        logger.debug(pieces[0])
<<<<<<< HEAD
        mol._readTraj(pieces, skip=skip)
       
        #Gianni testing
        #_highfreqFilter(mol,10)
        
=======
        mol.read(pieces, skip=skip)

>>>>>>> 2d223c87
        data = []
        for p in projectionlist:
            pj = p.project(mol)
            if pj.ndim == 1:
                pj = np.atleast_2d(pj).T
            data.append(pj)
        data = np.hstack(data)
    except Exception as e:
        logger.warning('Error in simulation with id: ' + str(sim.simid) + ' ' + e.__str__())
        return None, None, None, True

    return data, _calcRef(pieces, mol.fileloc), mol.fstep, False


def _calcRef(pieces, fileloc):
    locs = np.array(list([x[0] for x in fileloc]))
    frames = list([x[1] for x in fileloc])
    ref = np.zeros((len(frames), 2), dtype='u4')
    ref[:, 1] = frames
    for i, p in enumerate(pieces):
        ref[locs == p, 0] = i
    return ref


def _singleMolfile(sims):
    single = False
    molfile = []
    if isinstance(sims, Molecule):
        single = False
    elif isinstance(sims, np.ndarray) and len(set([x.molfile for x in sims])) == 1:
        single = True
        molfile = sims[0].molfile
    return single, molfile


def _projectionGenerator(metric, ncpus):
    for i in range(0, len(metric.simulations), ncpus):
        simrange = range(i, np.min((i+ncpus, len(metric.simulations))))
        results = Parallel(n_jobs=ncpus, verbose=0)(delayed(_projector)(metric, i) for i in simrange)
        yield results


def _projector(metric, i):
    return metric._projectSingle(i)


class _OldMetric(metaclass=ABCMeta):
    """
    Parent class for all trajectory projecting classes. Implements metrify() and defines abstract functions.
    """

    @staticmethod
    @abc.abstractmethod
    def project(self):
        """ Subclasses need to implement and overload this method """
        return

    @abc.abstractmethod
    def _processTraj(self, mol):
        """ Subclasses need to implement this method """
        return

    def _getMapping(self, mol):
        return []

    def _metrify(self, sims, skip, update):
        """
        Takes a set of trajectory folders and projects all trajectories within them onto the given space defined by the Metric* class.

        Parameters
        ----------

        simList : numpy list of structs
              A list of structs produced by the simList function.
        skip : int
               Skips every x frames.
        update : MetricData object
             Provide a previous MetricData object and only metrify new trajectories.

        Returns
        -------
        data : MetricData object
               Returns a MetricData object containing the projected data and the ref data.

        """

        if isinstance(sims, Molecule):
            return self._processTraj(sims)

        # [updList, oldList] = checkUpdate(simList, update, verbose);
        updList = sims
        numSim = len(updList)

        # Find out if there is a unique molfile. If there is, initialize a single Molecule to speed up calculations
        uniqueMol = 0
        uqMol = []
        map = []
        (single, molfile) = _singleMolfile(updList)
        if single:
            uniqueMol = 1
            uqMol = Molecule(molfile)
            # Calculating the mapping of metric columns to atom pair indeces
            map = self._getMapping(uqMol)

        logger.info('Metric: Starting projection of trajectories.')
        metrics = np.empty(numSim, dtype=object)
        ref = np.empty(numSim, dtype=object)
        deletesims = np.zeros(numSim, dtype=bool)
        fstep = np.zeros(numSim)

        # Monkey-patching callback class
        #oldcallback = joblib.parallel.CallBack
        #joblib.parallel.CallBack = CallBack
        #p = ProgressBar(numSim, description='Projecting trajectories')
        from htmd.config import _config
        results = Parallel(n_jobs=_config['ncpus'], verbose=11)(delayed(_processSimOld)(self, i, updList, uniqueMol, uqMol, skip, deletesims, metrics, ref, fstep) for i in range(numSim))
        #joblib.parallel.CallBack = oldcallback

        for i in range(len(results)):
            metrics[i] = results[i][0]
            ref[i] = results[i][1]
            fstep[i] = results[i][2]
            deletesims[i] = results[i][3]

        logger.info('Finished projecting the trajectories.')

        # Removing empty trajectories
        emptyM = np.array([True if x is None else False for x in metrics], dtype=bool)
        emptyR = np.array([True if x is None else False for x in ref], dtype=bool)
        assert np.all(deletesims == emptyM) and np.all(emptyR == emptyM)

        metrics = np.delete(metrics, np.where(emptyM)[0])
        ref = np.delete(ref, np.where(emptyM)[0])
        updList = np.delete(updList, np.where(emptyM)[0])

        if len(metrics) == 0:
            raise NameError('No trajectories were read')

        # Constructing a MetricData object
        if not update:
            data = MetricData(dat=metrics, ref=ref, map=map, simlist=updList)
        else:
            data = update
            data.dat.extend(metrics)
            data.ref.extend(ref)
            data.simList.extend(updList)  # This is wrong but we don't use update anyways

        uqfsteps = np.unique(fstep)
        data.fstep = float(stats.mode(fstep).mode)
        if len(uqfsteps) != 1:
            logger.warning('Multiple framesteps were read from the simulations. Taking the statistical mode: ' + str(data.fstep) + 'ns. If it looks wrong, you can modify it by manually setting the MetricData.fstep property.')
        else:
            logger.info('Frame step {}ns was read from the trajectories. If it looks wrong, redefine it by manually setting the MetricData.fstep property.'.format(data.fstep))

        return data

    def _calcRef(self, pieces, fileloc):
        locs = np.array(list([x[0] for x in fileloc]))
        frames = list([x[1] for x in fileloc])
        ref = np.zeros((len(frames), 2), dtype='u4')
        ref[:, 1] = frames
        for i, p in enumerate(pieces):
            ref[locs == p, 0] = i
        return ref


def _processSimOld(obj, i, updList, uniqueMol, uqMol, skip, deleteSims, metrics, ref, fstep):
    pieces = updList[i].trajectory
    try:
        if uniqueMol:
            mol = uqMol.copy()
        else:
            mol = Molecule(updList[i].molfile)
        logger.debug(pieces[0])
        mol._readTraj(pieces, skip=skip)
    except Exception as e:
        logger.warning('Error in simulation with id: ' + str(updList[i].simid) + ' ' + e.__str__())
        #deleteSims[i] = True
        return None, None, None, True, i
    #fstep[i] = mol.fstep
    #metrics[i] = obj._processTraj(mol)
    #ref[i] = obj._calcRef(pieces, mol.fileloc)
    return obj._processTraj(mol), obj._calcRef(pieces, mol.fileloc), mol.fstep, False, i


class MetricPyemma(metaclass=ABCMeta):
    """
    Parent class for all trajectory projecting classes. Implements metrify() and defines abstract functions.
    """

    @staticmethod
    @abc.abstractmethod
    def project(self):
        """ Subclasses need to implement and overload this method """
        return

    @abc.abstractmethod
    def _processTraj(self, traj):
        """ Subclasses need to implement this method """
        return

    def _getMapping(self, mol):
        return []

    def _metrify(self, sims, skip, verbose, update):
        """
        Takes a set of trajectory folders and projects all trajectories within them onto the given space defined by the Metric* class.

        Parameters
        ----------

        simList : numpy list of structs
              A list of structs produced by the simList function.

        skip : int
               Skips every x frames.

        verbose : int
              Verbosity toggle

        update : MetricData object
             Provide a previous MetricData object and only metrify new trajectories.

        Returns
        -------

        data : MetricData object
               Returns a MetricData object containing the projected data and the ref data.

        """

        if isinstance(sims, Molecule):
            return self.processTraj(sims)

        # [updList, oldList] = checkUpdate(simList, update, verbose);
        updList = sims
        numSim = len(updList)

        # Find out if there is a unique molfile. If there is, initialize a single Molecule to speed up calculations
        uniqueMol = 0
        uqMol = []
        map = []
        (single, molfile) = _singleMolfile(updList)
        if single:
            uniqueMol = 1
            uqMol = Molecule(molfile)
            # Calculating the mapping of metric columns to atom pair indeces
            map = self._getMapping(uqMol)

        logger.info('Metric: Starting projection of trajectories.')
        metrics = np.empty(numSim, dtype=object)
        ref = np.empty(numSim, dtype=object)
        deleteSims = np.zeros(numSim, dtype=bool)
        fstep = np.empty(numSim)

        #global parpool
        Parallel(n_jobs=6, backend="threading")(delayed(_processSimPyemma)(self, i, updList, uniqueMol, uqMol, skip, deleteSims, metrics, ref, fstep) for i in range(numSim))

        logger.info('Finished projecting the trajectories.')

        # Removing empty trajectories
        emptyM = [True if np.size(x) == 0 else False for x in metrics]
        emptyR = [True if np.size(x) == 0 else False for x in ref]
        #assert np.all(deleteSims == emptyM)# and np.all(emptyR == emptyM)

        metrics = np.delete(metrics, np.where(emptyM))
        ref = np.delete(ref, np.where(emptyM))
        #updList = np.delete(updList, emptyM)

        if len(metrics) == 0:
            raise NameError('No trajectories were read')

        # Constructing a MetricData object
        if not update:
            data = MetricData(dat=metrics, ref=ref, map=map, simlist=updList)
        else:
            data = update
            data.dat.extend(metrics)
            data.ref.extend(ref)
            data.simList.extend(updList)

        uqfsteps = np.unique(fstep)
        data.fstep = stats.mode(fstep).mode
        if len(uqfsteps) != 1:
            logger.warning('Multiple framesteps were read from the simulations. Taking the statistical mode: ' + str(data.fstep) + 'ns.')
            logger.warning('If it looks wrong, you can modify it by manually setting the MetricData.fstep property.')

        return data

    def _calcRef(self, lengths):
        ref = np.zeros((np.sum(lengths).astype(int), 2), dtype='u4')
        prevL = 0
        for i in range(len(lengths)):
            currL = prevL + lengths[i]
            ref[prevL:currL, 0] = i
            ref[prevL:currL, 1] = range(lengths[i])
            prevL = currL
        return ref


def _processSimPyemma(obj, i, updList, uniqueMol, uqMol, skip, deleteSims, metrics, ref, fstep):
    pieces = updList[i].trajectory
    '''
    try:
        if uniqueMol:
            mol = uqMol.copy()
        else:
            mol = Molecule(updList[i].molfile)
        logging.debug(pieces[0])
        mol.readTraj(pieces, skip=skip)
    except Exception as e:
        logging.warning('Error in simulation with id: ' + str(updList[i].id) + ' ' + e.__str__())
        deleteSims[i] = True
        return
    '''

    #fstep[i] = mol.fstep[1] / 1E6
    (metrics[i], trajLengths) = obj._processTraj(pieces)
    ref[i] = obj._calcRef(trajLengths)

<|MERGE_RESOLUTION|>--- conflicted
+++ resolved
@@ -213,16 +213,12 @@
         else:
             mol = Molecule(sim.molfile)
         logger.debug(pieces[0])
-<<<<<<< HEAD
-        mol._readTraj(pieces, skip=skip)
        
+       
+        mol.read(pieces, skip=skip)
         #Gianni testing
         #_highfreqFilter(mol,10)
-        
-=======
-        mol.read(pieces, skip=skip)
-
->>>>>>> 2d223c87
+ 
         data = []
         for p in projectionlist:
             pj = p.project(mol)
