from htmd.projections.projection import Projection
from htmd.projections.metric import Metric
from htmd.molecule.molecule import Molecule

import logging
import numpy
import subprocess
import shutil
import os
import tempfile

logger = logging.getLogger(__name__)


def _getTempDirName(prefix=""):
    return os.path.join(tempfile._get_default_tempdir(),
                        prefix + next(tempfile._get_candidate_names()))


# Assumptions: file begins with #! FIELDS time
# first line is time
# only colvars follow
def _readColvar(colvar):
    data = []
    with open(colvar, "r") as file:
        headerline = file.readline()
        cvnames = headerline.strip().replace('#! FIELDS time ', '').split()

        for line in file:
            if line[0] == "#":
                continue
            cols_str = line.split()[1:]
            cols = [float(x) for x in cols_str]
            data.append(cols)
    return numpy.array(data, dtype=numpy.float32)


class PlumedGroup():
    """ An atom group for use in the Plumed interface

    Parameters
    ----------
    mol: Molecule
        The molecule
    sel: str
        The atom selection defining the group
    """

    def __init__(self, label, mol, sel):
        al = mol.get("serial", sel)
        al = list(al)
        self.label = label
        self.mol = mol
        self.sel = sel
        self.code = "%s: GROUP ATOMS=%s" % (label, ",".join(map(str, al)))

    def __repr__(self):
        return self.code


class MetricPlumed2(Projection):
    """ Calculates generic collective variables through Plumed 2

    The collective variables are defined in PLUMED 2's syntax. PLUMED needs be installed
    separately; see http://www.plumed.org/.

    Parameters
    ----------
    plumed_inp_str: string
        The PLUMED script defining CVs - a string or a list of strings (which are concatenated)

    """

    def __init__(self, plumed_inp_str):
        # I am not sure at all about opening files here is good style
        self._precalculation_enabled = False
        self._plumed_exe = shutil.which("plumed")

        if not isinstance(plumed_inp_str, str):
            plumed_inp_str = "\n".join(plumed_inp_str)
        self._plumed_inp = plumed_inp_str

    # Only called if single topology
    def _precalculate(self, mol):
        logger.info("In _precalculate")
        self._precalculation_enabled = True

    def getMapping(self, mol):
        # Useful?
        return

    # Arguments are actually self, mol
    def project(self, mol):
        """ Project molecule.

        Parameters
        ------------
        mol : :class:`Molecule <htmd.molecule.molecule.Molecule>`
            A :class:`Molecule <htmd.molecule.molecule.Molecule>` object to project.

        Returns
        -------
        data : np.ndarray
            An array containing the projected data.
        """

        logger.info("_precalculate was called? %d" % self._precalculation_enabled)

        # --standalone-executable driver --box 100000,100000,100000 --mf_dcd /var/tmp/vmdplumed.8003/temp.dcd
        # --pdb /var/tmp/vmdplumed.8003/temp.pdb --plumed /var/tmp/vmdplumed.8003/META_INP

        td = _getTempDirName("metricplumed2-")
        os.mkdir(td)

        # PDB
        pdb = os.path.join(td, "temp.pdb")
        mol.write(pdb)

        # DCD
        dcd = os.path.join(td, "temp.dcd")
        mol.write(dcd)
        logger.info("Done writing %d frames in %s" % (mol.numFrames, dcd))

        # Colvar
        colvar = os.path.join(td, "temp.colvar")
        logger.info("Colvar file is " + colvar)

        # Metainp
        metainp = os.path.join(td, "temp.metainp")
        metainp_fp = open(metainp, "w+")
        metainp_fp.write("UNITS  LENGTH=A  ENERGY=kcal/mol  TIME=ps\n")
        metainp_fp.write(self._plumed_inp)
        metainp_fp.write('\nPRINT ARG=* FILE=%s\n# FLUSH STRIDE=1\n' % colvar)
        metainp_fp.close()

        cmd = [self._plumed_exe, '--standalone-executable',
               'driver',
               '--mf_dcd', dcd,
               '--pdb', pdb,
               '--plumed', metainp]
        logger.info("Invoking " + " ".join(cmd))
        try:
            subprocess.run(cmd, check=True, stdout=subprocess.PIPE, stderr=subprocess.PIPE)
        except subprocess.CalledProcessError as e:
            logger.error("Error from PLUMED (stdout): " + e.stdout.decode("utf-8"))
            logger.error("Error from PLUMED (stderr):" + e.stderr.decode("utf-8"))
            logger.error("Leaving temporary data in " + td)
            raise e

        data = _readColvar(colvar)
        shutil.rmtree(td)

        return data


if __name__ == "__main__":
<<<<<<< HEAD
    """from htmd.home import home
    from os import path
    from glob import glob
    from htmd.simlist import simlist
    from htmd import *
=======
    import numpy as np
    import htmd
    from htmd.projections.metricplumed2 import MetricPlumed2

    import doctest
    doctest.testmod()
>>>>>>> e533e4e5

    # One simulation
    mol = Molecule(os.path.join(htmd.home(), 'data', '1kdx', '1kdx_0.pdb'))
    mol.read(os.path.join(htmd.home(), 'data', '1kdx', '1kdx.dcd'))

    metric = MetricPlumed2(['d1: DISTANCE ATOMS=1,200',
                            'd2: DISTANCE ATOMS=5,6'])
#    metric = MetricPlumed2([''])
    data = metric.project(mol)
    ref = np.array([0.536674, 21.722393, 22.689391, 18.402114, 23.431387, 23.13392, 19.16376, 20.393544,
                    23.665517, 22.298349, 22.659769, 22.667669, 22.484084, 20.893447, 18.791701,
                    21.833056, 19.901318])
    assert np.all(np.abs(ref - data[:, 0]) < 0.01), 'Plumed demo calculation is broken'

    # Simlist
    # datadirs=glob(os.path.join(home(), 'data', 'adaptive', 'data', '*' )
    # fsims=simlist(glob(os.path.join(home(), 'data', 'adaptive', 'data', '*', '/')),
    #              os.path.join(home(), 'data', 'adaptive', 'generators', '1','structure.pdb'))

<<<<<<< HEAD
    fsims=simlist(['/home/toni/work/htmd/htmd/htmd/data/adaptive/data/e1s1_1/',
             '/home/toni/work/htmd/htmd/htmd/data/adaptive/data/e1s2_1/'],
            '/home/toni/work/htmd/htmd/htmd/data/adaptive/generators/1/structure.pdb')

    metr=Metric(fsims)
    metr.projection(MetricPlumed2(['d1: DISTANCE ATOMS=2,3',
                                   'd2: DISTANCE ATOMS=5,6'] ))
    data2=metr.project()
    print(data2.dat)"""

=======
    dd = htmd.home(dataDir="adaptive")
    fsims = htmd.simlist([dd + '/data/e1s1_1/', dd + '/data/e1s2_1/'],
                              dd + '/generators/1/structure.pdb')
    metr = Metric(fsims)
    metr.projection(MetricPlumed2(
            ['d1: DISTANCE ATOMS=2,3',
             'd2: DISTANCE ATOMS=5,6']))
    data2 = metr.project()
>>>>>>> e533e4e5
<|MERGE_RESOLUTION|>--- conflicted
+++ resolved
@@ -154,20 +154,12 @@
 
 
 if __name__ == "__main__":
-<<<<<<< HEAD
-    """from htmd.home import home
-    from os import path
-    from glob import glob
-    from htmd.simlist import simlist
-    from htmd import *
-=======
-    import numpy as np
+    """import numpy as np
     import htmd
     from htmd.projections.metricplumed2 import MetricPlumed2
 
     import doctest
     doctest.testmod()
->>>>>>> e533e4e5
 
     # One simulation
     mol = Molecule(os.path.join(htmd.home(), 'data', '1kdx', '1kdx_0.pdb'))
@@ -187,18 +179,6 @@
     # fsims=simlist(glob(os.path.join(home(), 'data', 'adaptive', 'data', '*', '/')),
     #              os.path.join(home(), 'data', 'adaptive', 'generators', '1','structure.pdb'))
 
-<<<<<<< HEAD
-    fsims=simlist(['/home/toni/work/htmd/htmd/htmd/data/adaptive/data/e1s1_1/',
-             '/home/toni/work/htmd/htmd/htmd/data/adaptive/data/e1s2_1/'],
-            '/home/toni/work/htmd/htmd/htmd/data/adaptive/generators/1/structure.pdb')
-
-    metr=Metric(fsims)
-    metr.projection(MetricPlumed2(['d1: DISTANCE ATOMS=2,3',
-                                   'd2: DISTANCE ATOMS=5,6'] ))
-    data2=metr.project()
-    print(data2.dat)"""
-
-=======
     dd = htmd.home(dataDir="adaptive")
     fsims = htmd.simlist([dd + '/data/e1s1_1/', dd + '/data/e1s2_1/'],
                               dd + '/generators/1/structure.pdb')
@@ -206,5 +186,4 @@
     metr.projection(MetricPlumed2(
             ['d1: DISTANCE ATOMS=2,3',
              'd2: DISTANCE ATOMS=5,6']))
-    data2 = metr.project()
->>>>>>> e533e4e5
+    data2 = metr.project()"""