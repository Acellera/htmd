from __future__ import print_function

from enum import Enum
import numpy as np
import subprocess
import shutil
import os
from math import pi as PI
from math import sqrt
from math import acos
from math import cos
from math import sin
from numpy.random import uniform as rand

from htmd.molecule.vdw import VDW
from htmd.progress.progress import ProgressBar

from htmd.queues.simqueue import SimQueue
from htmd.queues.acecloudqueue import AceCloudQueue


# from htmd.apps.lsf import LSF
# from htmd.apps.pbs import PBS


class BasisSet(Enum):
    _6_31G_star = 1000
    _cc_pVDZ = 1001


class Theory(Enum):
    RHF = 2000
    B3LYP = 2001


class Code(Enum):
    PSI4 = 3000
    Gaussian = 3001
    TeraChem = 3002


class Execution(Enum):
    Inline = 4000
    LSF = 4001
    PBS = 4002
    Slurm = 4003
    AceCloud = 4004


class QMResult:
    completed = False
    errored = False
    coords = None
    esp_points = None
    esp_scalar = None
    energy = 0.00
    dipole = None
    quadrupole = None
    mulliken = None


class QMCalculation:
    def __init__(self, molecule,
                 basis=BasisSet._cc_pVDZ,
                 theory=Theory.B3LYP,
                 charge=0,
                 multiplicity=1,
                 frozen=None,
                 solvent=True,
                 optimize=False,
                 esp=False,
                 esp_vdw_radii=[1.4, 1.6, 1.8, 2.0, 2.2],
                 esp_density=10.,
                 code=None,
                 execution=Execution.Inline,
                 directory=".",
                 mem=2,
                 ncpus=-1
                 ):

        if not isinstance(basis, BasisSet):
            raise ValueError("basis must of type BasisSet")
        if not isinstance(theory, Theory):
            raise ValueError("theory must of type Theory")
        if code and (not isinstance(code, Code)):
            raise ValueError("code must be of type Code")
        if not (isinstance(execution, Execution) or isinstance(execution, SimQueue)):
            print(execution)
            raise ValueError("execution must be of type Execution")

        if not isinstance(mem, int):
            raise ValueError("mem must be integer")
        if not isinstance(ncpus, int):
            raise ValueError("ncpus must be integer")
        if not isinstance(charge, int):
            raise ValueError("charge must be integer")
        if not isinstance(multiplicity, int):
            raise ValueError("multiplicity must be integer")
        if not isinstance(optimize, bool):
            raise ValueError("optimize must be boolean")
        if not isinstance(esp, bool) and not isinstance(esp, np.ndarray):
            raise ValueError("esp must be boolean or ndarray")
        if not isinstance(esp_density, float):
            raise ValueError("esp_density must be float")

        ngpus = 0
        if ncpus == -1:
            try:
                ncpus = int(os.getenv('NCPUS'))
            except:
                pass
        if ncpus == -1:
            ncpus = os.cpu_count()

        # TODO esp validation, etc

        # AceCloud
        if execution == Execution.AceCloud:
            ncpus = 4
            ngpus = 0

        self.molecule = molecule.copy()
        self.basis = basis
        self.theory = theory
        self.charge = charge
        self.multiplicity = multiplicity
        self.frozen = None
        self.solvent = solvent
        self.esp = esp
        self.esp_vdw_radii = esp_vdw_radii
        self.esp_density = esp_density
        self.optimize = optimize
        self.directory = directory
        self.ncpus = ncpus
        self.ngpus = ngpus
        self.mem = mem
        self.execution = execution
        self.code = code
        self._results = []
        self.natoms = self.molecule.coords.shape[0]

        if self.execution == Execution.Inline:
            self.psi4_binary = shutil.which("psi4", mode=os.X_OK)
            self.terachem_binary = shutil.which("terachem", mode=os.X_OK)
            self.gaussian_binary = shutil.which("g03", mode=os.X_OK)
            if not self.gaussian_binary:
                self.gaussian_binary = shutil.which("g09", mode=os.X_OK)
            if (not self.gaussian_binary) and (not self.psi4_binary) and (not self.terachem_binary):
                raise RuntimeError("Can not find any QM code")
            if self.code is None:
                if self.gaussian_binary:
                    self.code = Code.Gaussian
                elif self.psi4_binary:
                    self.code = Code.PSI4
            if self.code == Code.PSI4 and (not self.psi4_binary):
                raise RuntimeError("PSI4 not found")
            if self.code == Code.Gaussian and (not self.gaussian_binary):
                raise RuntimeError("Gaussian not found")
            if self.code == Code.TeraChem and (not self.terachem_binary):
                raise RuntimeError("Terachem not found")
        else:
            self.psi4_binary = "psi4"
            if self.code == Code.Gaussian:
                self.gaussian_binary = "g09"

        # Set up point cloud if esp calculation requested

        if isinstance(self.esp, np.ndarray):
            self.points = [self.esp]
            if self.points[0].shape[1] != 3:
                raise ValueError("ESP point array must be npoints x 3")
            if self.molecule.coords.shape[2] != 1:
                raise ValueError("Can only specift ESP point array with a single frame of coords")
        elif self.esp is True:
            self.points = self._generate_points()
        else:
            self.points = None

        for i in range(self.molecule.coords.shape[2]):
            qmr = QMResult()
            qmr.coords = self.molecule.coords[:, :, i]
            qmr.esp_points = np.squeeze(np.asarray(self.points))
            self._results.append(qmr)

        # For frozen dihedrals, map atom names to 1-based atom indices
        if frozen:
            self.frozen = []
            for i in frozen:
                if type(i[0]) == str:
                    a1 = self.molecule.name.tolist().index(i[0]) + 1
                    a2 = self.molecule.name.tolist().index(i[1]) + 1
                    a3 = self.molecule.name.tolist().index(i[2]) + 1
                    a4 = self.molecule.name.tolist().index(i[3]) + 1
                    self.frozen.append([a1, a2, a3, a4])
                else:
                    self.frozen.append([i[0] + 1, i[1] + 1, i[2] + 1, i[3] + 1])

        self._prepare()

    def _generate_points(self):
        points = []
        # np.zeros((0,3, self.molecule.coords.shape[2]), dtype=np.float32)
        for frame in range(self.molecule.coords.shape[2]):
            pp = self._points(
                self.molecule.coords[:, :, frame],
                self._vdw_radii(self.molecule.element),
                self.esp_vdw_radii, self.esp_density
            )
            points.append(pp)
        return points

    def _write_points(self, filename, points):
        # Save out a list of points to a named file
        f = open(filename, "w")
        for p in points:
            print("%f %f %f" % (p[0], p[1], p[2]), file=f)
        f.close()

    def _vdw_radii(self, elements):
        radii = np.zeros((elements.shape[0]), dtype=np.float32)
        i = 0
        for e in elements:
            radii[i] = VDW.radiusByElement(e)
            i += 1
        return radii

    def _points(self, coords, radii, multipliers, density):
        points = []
        np.random.seed(0)
        # Make a set of points in a vdw shell around each atom
        for m in multipliers:
            for i in range(coords.shape[0]):
                p = self._rand_sphere_sample(coords[i, :], radii[i] * m, density)
                # remove any points that are within radii[i]*m of i-th atom
                for pp in p:
                    too_close = False
                    for j in range(coords.shape[0]):
                        if self._dist(coords[j, :], pp) < radii[j] * m:
                            too_close = True
                            break
                    if not too_close:
                        points.append(pp)

        return np.asarray(points, dtype=np.float32)

    def _dist(self, a, b):
        c = a - b
        return sqrt(c.dot(c))

    def _dist2(self, a, b):
        c = a - b
        return c.dot(c)

    def _rand_sphere_sample(self, centre, r, density):
        # Produce a set of points on the sphere of radius r centred on centre
        # with ~density points / unit^2

        surface_area = 4. / 3. * PI * r * r
        n_points = int(density * surface_area)
        area_per_point = 1. / density  # surface_area / n_points
        mindist = sqrt(area_per_point / PI)

        points = np.zeros((n_points, 3))

        i = 0
        mindist2 = mindist * mindist
        pos = np.zeros(3)
        while i < n_points:
            z = 2. * rand() - 1.
            lon = 2. * PI * rand()
            lat = acos(z)
            x = cos(lon) * sin(lat)
            y = sin(lon) * sin(lat)

            pos[0] = x * r
            pos[1] = y * r
            pos[2] = z * r

            # Crudely test to see if it is in range of other points
            too_close = False
            for j in range(i):
                if self._dist2(points[j, :], pos) < mindist2:
                    too_close = True
                    break
            if not too_close:
                points[i, :] = pos
                i += 1
        points = points
        points = points + centre
        return points

    def _prepare(self):
        dirs = []
        try:
            os.mkdir(self.directory)
        except:
            pass
        i = 0
        for c in range(self.molecule.coords.shape[2]):
            dn = os.path.join(self.directory, "{:05d}".format(i))
            if not os.path.exists(dn):
                os.mkdir(dn)
            dirs.append(dn)
            # Write input files for both PSI4 and Gaussian
            self._write_xyz(dn, c)
            self._write_psi4(dn, c)
            self._write_gaussian(dn, c)
            self._write_terachem(dn, c)
            i += 1
            self._job_dirs = dirs
        pass
        self._start(dirs)

    def _start(self, directories):
        if self.execution == Execution.Inline:
            self._start_inline(directories)
        else:
            self._start_cluster(directories, self.execution)

    def _start_cluster(self, directories, execution):
        print("Running QM Calculations via Cluster")

        to_submit = []
        for directory in directories:
            cwd = os.getcwd()
            try:
                if self.code == Code.Gaussian:
                    if not os.path.exists(os.path.join(directory, "output.gau")):
                        to_submit.append(directory)
                elif self.code == Code.PSI4:
                    if not os.path.exists(os.path.join(directory, "psi4.out")):
                        to_submit.append(directory)
                elif self.code == Code.TeraChem:
                    if not os.path.exists(os.path.join(directory, "terachem.out")):
                        to_submit.append(directory)
            except:
                raise

        cmd = ''
        if self.code == Code.Gaussian:
            cmd = self.gaussian_binary + " < input.gjf > output.gau 2>&1"
        elif self.code == Code.PSI4:
            cmd = self.psi4_binary + " -i psi4.in -o psi4.out 2>&1"
        elif self.code == Code.TeraChem:
            cmd = self.terachem_binary + " -i terachem.in > terachem.out 2>&1"

        for d in to_submit:
            f = open(os.path.join(d, "run.sh"), "w")
            print("#!/bin/sh\n%s\n" % (cmd), file=f)
            f.close()
            os.chmod(os.path.join(d, "run.sh"), 0o700)

        if isinstance(execution, SimQueue):
            lsf = execution
        # elif execution == Execution.LSF:
        #     lsf = LSFQueue(ncpus=self.ncpus, executable=cmd, queue="general",
        #                    resources="span[ptile={}]".format(self.ncpus), app="gaussian")
        # elif execution == Execution.PBS:
        #     lsf = PBSQueue(ncpus=self.ncpus, executable=cmd, queue="default")
        # elif execution == Execution.Slurm:
        #     lsf = PBSQueue(ncpus=self.ncpus, executable=cmd, queue="default")
        elif execution == Execution.AceCloud:
            lsf = AceCloudQueue()
        else:
            raise RuntimeError("Execution target not recognised")

        lsf.submit(to_submit)
        lsf.wait()
        lsf.retrieve()

    def _start_inline(self, directories):
        bar = ProgressBar(len(directories), description="Running QM Calculations")

        if self.code == Code.Gaussian:
            cmd = self.gaussian_binary + ' < input.gjf > output.gau 2>&1'
        elif self.code == Code.PSI4:
            cmd = self.psi4_binary + " -i psi4.in -o psi4.out 2>&1"
        elif self.code == Code.TeraChem:
            cmd = self.terachem_binary + " -i terachem.in > terachem.out 2>&1"

        for d in directories:
            f = open(os.path.join(d, "run.sh"), "w")
            print("#!/bin/sh\n%s\n" % (cmd), file=f)
            f.close()
            os.chmod(os.path.join(d, "run.sh"), 0o700)

        for directory in directories:
            cwd = os.getcwd()
            try:
                os.chdir(directory)
                if self.code == Code.Gaussian:
                    if not os.path.exists("output.gau"):
                        subprocess.call(cmd, shell=True)
                elif self.code == Code.PSI4:
                    if not os.path.exists("psi4.out"):
                        subprocess.call(cmd, shell=True)
                elif self.code == Code.TeraChem:
                    if not os.path.exists("terachem.out"):
                        subprocess.call(cmd, shell=True)
            except:
                os.chdir(cwd)
                raise
            os.chdir(cwd)
            bar.progress()
        bar.stop()

    def _complete(self):
        pass

    def results(self):
        self._complete()
        i = 0
        for dn in self._job_dirs:
            self._results[i].completed = True
            # print(dn)
            if self.code == Code.PSI4:
                ret = self._read_psi4(dn)
            elif self.code == Code.Gaussian:
                ret = self._read_gaussian(dn)
            elif self.code == Code.TeraChem:
                ret = self._read_terachem(dn)

            if ret is None:
                self._results[i].errored = True
            elif not ("energy" in ret) or ret['energy'] == 0.:
                self._results[i].errored = True
            else:
                self._results[i].energy = ret['energy'] * 627.509469  # Hartree to kcal
                self._results[i].coords = np.atleast_3d(ret['coords'])
                if "gridesp" in ret:
                    self._results[i].esp_scalar = ret['gridesp']
                    self._results[i].esp_scalar = np.divide(self._results[i].esp_scalar,
                                                            0.529177249)  # Unit conversion from bohrs to angstoms
                if "dipole" in ret:
                    self._results[i].dipole = ret['dipole']
                if "quadrupole" in ret:
                    self._results[i].quadrupole = ret['quadrupole']
                if "mulliken" in ret:
                    self._results[i].mulliken = ret['mulliken']
            i += 1

        return self._results

    def _read_gaussian(self, dirname):
        try:
            f = open(os.path.join(dirname, "output.gau"), "r")
            fl = f.readlines()
            data = {}

            completed = False

            for i in range(len(fl)):
                if "Dipole moment (field-independent basis, Debye):" in fl[i]:
                    s = fl[i + 1].split()
                    data['dipole'] = [float(s[1]), float(s[3]), float(s[5]), float(s[7])]
                if "Traceless Quadrupole moment (field-independent basis, Debye-Ang):" in fl[i]:
                    s1 = fl[i + 1].split()
                    s2 = fl[i + 2].split()
                    data['quadrupole'] = [float(s1[1]), float(s1[3]), float(s1[5]), float(s2[1]), float(s2[3]),
                                          float(s2[5])]
                if "Mulliken atomic charges:" in fl[i] or "Mulliken charges:" in fl[i]:
                    data['mulliken'] = []
                    for j in range(self.natoms):
                        data['mulliken'].append(float(fl[i + 2 + j].split()[2]))

            for l in fl:
                if "SCF Done:  E(RHF) = " in l:
                    ff = l.split()
                    data['energy'] = float(ff[4])
                    completed = True
                if "SCF Done:  E(RB3LYP) = " in l:
                    ff = l.split()
                    data['energy'] = float(ff[4])
                    completed = True
            i = 0
            while i < len(fl):
                if "Number     Number       Type             X           Y           Z" in fl[i]:
                    i += 2
                    data['coords'] = np.zeros((self.natoms, 3))
                    for j in range(self.natoms):
                        ff = fl[j + i].split()
                        data['coords'][j, 0] = float(ff[3])
                        data['coords'][j, 1] = float(ff[4])
                        data['coords'][j, 2] = float(ff[5])
                else:
                    i += 1

            i = 0
            while i < len(fl):
                if "               Potential          X             Y             Z" in fl[i]:
                    i = i + 2 + self.natoms
                    data['gridesp'] = []
                    while not ("----" in fl[i]):
                        ff = fl[i].split()
                        data['gridesp'].append(float(ff[1]))
                        i += 1
                    data['gridesp'] = np.asarray(data['gridesp'], dtype=np.float)

                else:
                    i += 1

            f.close()
            return data
        except:
            return None

<<<<<<< HEAD
    def _read_terachem(self, dirname ):
         try:
=======
    def _read_teachem(self, dirname):
        try:
>>>>>>> 7babb172
            data = {}
            f = open(os.path.join(dirname, "scr", "optim.xyz"), "r")
            fl = f.readlines()
            f.close()
            natoms = int(fl[0])
            atoms = np.zeros((natoms, 3))
            l = len(fl)
<<<<<<< HEAD
            a=0  
            for i in range(l-natoms, len(fl) ):
              atoms[ a, 0 ] = float( fl[i].split()[1] )
              atoms[ a, 1 ] = float( fl[i].split()[2] )
              atoms[ a, 2 ] = float( fl[i].split()[3] )
              a=a+1
            energy = float( fl[l-natoms-1].split()[0] ) 
=======
            a = 0
            for i in range(l - natoms, fl):
                atoms[a, 0] = float(fl[i].split()[1])
                atoms[a, 1] = float(fl[i].split()[2])
                atoms[a, 2] = float(fl[i].split()[3])
                a = a + 1
            energy = float(fl[l - natoms - 1].split()[0])
>>>>>>> 7babb172

#            print(atoms)
#            print(energy)
            data["coords"] = atoms
            data["energy"] = energy

            f = open(os.path.join(dirname, "scr", "results.dat"), "r")
            fl = f.readlines()
            f.close()
            dp = fl[7].split()
            dipole = [float(dp[0]), float(dp[1]), float(dp[2])]
            data["dipole"] = dipole
            return data
        except:
            return None

    def _read_psi4(self, dirname):
        try:
            data = {}

            f = open(os.path.join(dirname, "psi4.out"), "r")
            fl = f.readlines()
            f.close()
            dipole = None
            quadrupole = None

            for i in range(len(fl)):
                if "Mulliken Charges: (a.u.)" in fl[i]:
                    mulliken = []
                    for j in range(self.natoms):
                        mulliken.append(fl[i + 2 + j].split()[5])
                    data['mulliken'] = mulliken

                if "Dipole Moment: (Debye)" in fl[i]:
                    dipole = fl[i + 1]

                if " Traceless Quadrupole Moment: (Debye Ang)" in fl[i]:
                    quadrupole = [fl[i + 1], fl[i + 2]]

            if dipole:
                s = dipole.split()
                data['dipole'] = [float(s[1]), float(s[3]), float(s[5]), float(s[7])]
            if quadrupole:
                s1 = quadrupole[0].split()
                s2 = quadrupole[1].split()
                data['quadrupole'] = [float(s1[1]), float(s1[3]), float(s1[5]), float(s2[1]), float(s2[3]),
                                      float(s2[5])]

            f = open(os.path.join(dirname, "psi4out.xyz"), "r")
            fl = f.readlines()

            natoms = int(fl[0].split()[0])
            energy = float(fl[0].split()[1])
            atoms = np.zeros((natoms, 3))

            for i in range(natoms):
                ff = (fl[i + 2].split())
                atoms[i, 0] = float(ff[1])
                atoms[i, 1] = float(ff[2])
                atoms[i, 2] = float(ff[3])
            data['coords'] = atoms
            data['energy'] = energy

            gp = os.path.join(dirname, "grid_esp.dat")
            if os.path.exists(gp):
                dd = np.loadtxt(gp)
                data['gridesp'] = np.zeros((len(dd)))
                i = 0
                for d in dd:
                    data['gridesp'][i] = float(d)
                    i += 1

            f.close()
            return data
        except:
            return None

    def _write_terachem(self, dirname, frame):
        coords = self.molecule.coords[:, :, frame]
        nrealatoms = coords.shape[0]  # TODO: compensate for dummy atoms
        f = open(os.path.join(dirname, "terachem.in"), "w")

        if self.basis == BasisSet._6_31G_star:
            if self.charge < 0 and (not self.solvent):
                basis = "6-31+g*"
            else:
                basis = "6-31g*"
        elif self.basis == BasisSet._cc_pVDZ:
            if self.charge < 0 and (not self.solvent):
                basis = "aug-cc-pvdz"
            else:
                basis = "cc-pvdz"
        else:
            raise ValueError("Unknown basis set {}".format(self.basis))

        if self.theory == Theory.B3LYP:
            print("method      b3lyp", file=f)
        elif self.theory == Theory.RHF:
            print("method      rhf", file=f)

        print("basis       %s" % (basis), file=f)
        print("coordinates input.xyz", file=f)
        print("charge      %d" % (self.charge), file=f)
        print("spinmult    %d" % (self.multiplicity), file=f)
        if self.theory == Theory.B3LYP:
            print("dftd        d3", file=f)
        else:
            print("dftd        no", file=f)

        if (self.solvent):
            print("pcm         cosmo", file=f)
            print("epsilon     78.39", file=f)

        if (self.optimize):
            print("run          minimize", file=f)
        else:
            print("run          energy", file=f)
        print("end", file=f)

        if (self.frozen):
            print("$constraints", file=f)
            for i in range(len(self.frozen)):
                print("dihedral  %d %d %d %d" % (
                self.frozen[i][0], self.frozen[i][1], self.frozen[i][2], self.frozen[i][3]), file=f)
            print("$end", file=f)
        f.close()

    def _write_psi4(self, dirname, frame):
        coords = self.molecule.coords[:, :, frame]

        nrealatoms = coords.shape[0]  # TODO: compensate for dummy atoms

        f = open(os.path.join(dirname, "psi4.in"), "w")
        # If the charge is < 0, need to use a diffuse basis set
        if self.basis == BasisSet._6_31G_star:
            if self.charge < 0 and not (self.solvent):
                basis = "6-31+G*"
            else:
                basis = "6-31G*"
        elif self.basis == BasisSet._cc_pVDZ:
            if self.charge < 0 and not (self.solvent):
                basis = "aug-cc-pvdz"
            else:
                basis = "cc-pvdz"
        else:
            raise ValueError("Unknown basis set {}".format(self.basis))

        if self.theory == Theory.RHF:
            print("set {{\n\treference rhf\n\tbasis {}\n}}\n".format(basis), file=f)
        elif self.theory == Theory.B3LYP:
            print("set {{\n\treference rks\n\tbasis {}\n}}\n".format(basis), file=f)

        print("\nset_num_threads( {} )".format(self.ncpus), file=f)
        print("memory {} gb".format(self.mem), file=f)

        print("\nmolecule MOL {{\n{} {}\n".format(self.charge, self.multiplicity), file=f)
        for i in range(coords.shape[0]):
            print("%s\t %f\t %f\t %f" % (self.molecule.element[i], coords[i, 0], coords[i, 1], coords[i, 2]), file=f)
        print("\n\tsymmetry c1\n}", file=f)

        if self.solvent:
            print("set {\n  pcm true\n  pcm_scf_type total\n}", file=f)
            print("pcm = {", file=f)
            print("  Units = Angstrom", file=f)
            print("  Medium {", file=f)
            print("   SolverType = IEFPCM", file=f)
            print("   Solvent = Water", file=f)
            print("  }", file=f)
            print("", file=f)
            print("  Cavity {", file=f)
            print("   RadiiSet = UFF", file=f)
            print("   Type = GePol", file=f)
            print("   Scaling = False", file=f)
            print("   Area = 0.3", file=f)
            print("   Mode = Implicit", file=f)
            print("  }", file=f)
            print("}", file=f)

        if self.frozen:
            print("set optking {\n\tfrozen_dihedral = (\"", file=f)
            for i in range(len(self.frozen)):
                bb = ""
                if i < len(self.frozen) - 1:
                    bb = ","
                print("\t\t%d %d %d %d%s" % (
                    self.frozen[i][0], self.frozen[i][1], self.frozen[i][2], self.frozen[i][3], bb), file=f)
            print("\t\")\n}\n", file=f)

        if self.theory == Theory.RHF:
            energy = "scf"
        elif self.theory == Theory.B3LYP:
            energy = "b3lyp-d3"

        if self.optimize:
            print("ee,wfn = optimize('%s', return_wfn=True)" % (energy), file=f)
        else:
            print("ee,wfn = energy('%s', return_wfn=True)" % (energy), file=f)

        print("oeprop( wfn, 'DIPOLE', 'QUADRUPOLE', 'MULLIKEN_CHARGES')", file=f)
        if self.points is not None:
            print("oeprop( wfn, 'GRID_ESP')", file=f)
            self._write_points(os.path.join(dirname, "grid.dat"), self.points[frame])

        print("f=open( 'psi4out.xyz', 'w' )", file=f)
        print("f.write( \"{}  \" )".format(nrealatoms), file=f)
        print("f.write( str(ee) + \"\\n\" )", file=f)
        print("f.write( MOL.save_string_xyz() )", file=f)
        print("f.close()", file=f)
        f.close()

    def _write_xyz(self, dirname, frame):
        coords = self.molecule.coords[:, :, frame]
        f = open(os.path.join(dirname, "input.xyz"), "w")
        print("%d\n" % (coords.shape[0]), file=f)
        for i in range(coords.shape[0]):
            print("%s\t %f\t %f\t %f" % (self.molecule.element[i], coords[i, 0], coords[i, 1], coords[i, 2]), file=f)
        f.close()
        pass

    def _write_gaussian(self, dirname, frame):
        coords = self.molecule.coords[:, :, frame]
        f = open(os.path.join(dirname, "input.gjf"), "w")

        print("%nprocshared={}".format(self.ncpus), file=f)
        print("%mem={}GB".format(self.mem), file=f)
        theory = "unknown"

        if self.theory == Theory.RHF:
            theory = "HF"
            dispersion = ""
        elif self.theory == Theory.B3LYP:
            theory = "B3LYP"
            dispersion = "EmpiricalDispersion=GD3"

        if self.basis == BasisSet._6_31G_star:
            #            if self.charge < 0:
            #                basis = "6-31+G*"
            #            else:
            basis = "6-31G*"
        elif self.basis == BasisSet._cc_pVDZ:
            #            if self.charge < 0:
            #                basis = "AUG-cc-pVDZ"
            #            else:
            basis = "cc-pVDZ"
        else:
            raise ValueError("Unknown basis set {}".format(self.basis))

        opt = ""
        if self.optimize:
            opt = "opt=ModRedundant"

        if self.solvent:
            solvent = "SCRF=PCM"
        else:
            solvent = ""

        print("#%s/%s nosymm scf=tight\n# %s %s %s" % (theory, basis, opt, solvent, dispersion), file=f)
        if self.points is not None:
            print("prop=(read,field)", file=f)
        print("\nMol\n\n%d %d" % (self.charge, self.multiplicity), file=f)
        for i in range(coords.shape[0]):
            print("%s\t %f\t %f\t %f" % (self.molecule.element[i], coords[i, 0], coords[i, 1], coords[i, 2]), file=f)
        print("", file=f)
        if self.frozen:
            for i in range(len(self.frozen)):
                print("%s %s %s %s F" % (self.frozen[i][0], self.frozen[i][1], self.frozen[i][2], self.frozen[i][3]),
                      file=f)

        if self.points is not None:
            print("@grid.dat /N", file=f)
            self._write_points(os.path.join(dirname, "grid.dat"), self.points[frame])

        f.close()

        pass

    def complete(self):
        pass

# if __name__ == "__main__":
#  from htmd import *
#  m = Molecule('ethanol.mol2')
#  p = QMCalculation( m, directory="test/" , esp=True, code=Code.PSI4 )
#  p = p.results()[0]
#  print(p.energy)
#  print(p.coords)
#  print(p.esp_scalar)<|MERGE_RESOLUTION|>--- conflicted
+++ resolved
@@ -504,13 +504,8 @@
         except:
             return None
 
-<<<<<<< HEAD
     def _read_terachem(self, dirname ):
          try:
-=======
-    def _read_teachem(self, dirname):
-        try:
->>>>>>> 7babb172
             data = {}
             f = open(os.path.join(dirname, "scr", "optim.xyz"), "r")
             fl = f.readlines()
@@ -518,15 +513,6 @@
             natoms = int(fl[0])
             atoms = np.zeros((natoms, 3))
             l = len(fl)
-<<<<<<< HEAD
-            a=0  
-            for i in range(l-natoms, len(fl) ):
-              atoms[ a, 0 ] = float( fl[i].split()[1] )
-              atoms[ a, 1 ] = float( fl[i].split()[2] )
-              atoms[ a, 2 ] = float( fl[i].split()[3] )
-              a=a+1
-            energy = float( fl[l-natoms-1].split()[0] ) 
-=======
             a = 0
             for i in range(l - natoms, fl):
                 atoms[a, 0] = float(fl[i].split()[1])
@@ -534,7 +520,6 @@
                 atoms[a, 2] = float(fl[i].split()[3])
                 a = a + 1
             energy = float(fl[l - natoms - 1].split()[0])
->>>>>>> 7babb172
 
 #            print(atoms)
 #            print(energy)
