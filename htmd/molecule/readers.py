--- conflicted
+++ resolved
@@ -1539,63 +1539,13 @@
 
 
 if __name__ == '__main__':
-<<<<<<< HEAD
-    from htmd.home import home
-    from htmd.molecule.molecule import Molecule
-    from glob import glob
-    from natsort import natsorted
-    import os
-    testfolder = home(dataDir='molecule-readers/4RWS/')
-    mol = Molecule(os.path.join(testfolder, 'structure.psf'))
-    print('Can read PSF files.')
-    mol.read(os.path.join(testfolder, 'traj.xtc'))
-    print('Can read XTC files.')
-    testfolder = home(dataDir='molecule-readers/3AM6/')
-    mol = Molecule(os.path.join(testfolder, 'structure.prmtop'))
-    print('Can read PRMTOP files.')
-    mol.read(os.path.join(testfolder, 'structure.crd'))
-    print('Can read CRD files.')
-    testfolder = home(dataDir='molecule-readers/3L5E/')
-    mol = Molecule(os.path.join(testfolder, 'protein.mol2'))
-    mol = Molecule(os.path.join(testfolder, 'ligand.mol2'))
-    print('Can read MOL2 files.')
-    for f in glob(os.path.join(home(dataDir='molecule-readers/'), '*.mae')):
-        mol = Molecule(f)
-    print('Can read MAE files.')
-    for f in glob(os.path.join(home(dataDir='molecule-readers/'), '*.pdb')):
-        mol = Molecule(f)
-    for f in glob(os.path.join(home(dataDir='pdb/'), '*.pdb')):
-        mol = Molecule(f)
-    print('Can read PDB files.')
-    testfolder = home(dataDir='molecule-readers/CMYBKIX/')
-    mol = Molecule(os.path.join(testfolder, 'filtered.pdb'))
-    mol.read(natsorted(glob(os.path.join(testfolder, '*.xtc'))))
-    print('Can read/append XTC trajectories.')
-
-    mol = Molecule(os.path.join(home(dataDir='molecule-readers/'), 'weird-cryst.pdb'))
-    print('Can read missing crystal info.')
-
-    # Testing DCD reader
-    mol = Molecule(os.path.join(home(dataDir='1kdx'), '1kdx_0.pdb'))
-    mol.read(os.path.join(home(dataDir='1kdx'), '1kdx.dcd'))
-    print('Can read DCD files.')
-    tmpcoo = mol.coords.copy()
-    mol.read([os.path.join(home(dataDir='1kdx'), '1kdx.dcd')], frames=[8])
-    assert np.array_equal(tmpcoo[:, :, 8], np.squeeze(mol.coords)), 'Specific frame reading not working'
-    print('Can read DCD specific frames.')
-
-    mol = Molecule(os.path.join(home(dataDir='molecule-readers/'), 'gromacs.top'))
-    print('Can read GROMACS top files.')
-
-    mol = Molecule(os.path.join(home(dataDir='molecule-readers/'), '1j8k.cif'))
-    assert mol.numAtoms == 1402
-    assert mol.numFrames == 20
-    print('Can read multiframe mmCIF files.')
-
-    mol = Molecule(os.path.join(home(dataDir='molecule-readers/'), '1ffk.cif'))
-    assert mol.numAtoms == 64281
-    assert mol.numFrames == 1
-    print('Can read single frame mmCIF files.')
+    import unittest
+    unittest.main(verbosity=2)
+
+
+
+
+
 
     from htmd.home import home
     mol = Molecule(os.path.join(home(dataDir='adaptive'), 'input', 'e1s1_1', 'structure.pdb'))
@@ -1630,12 +1580,3 @@
     assert np.array_equal(mol.charge, charges)
     assert np.array_equal(mol.coords, coords)
     print('Merging of topology fields works')
-=======
-    import unittest
-    unittest.main(verbosity=2)
-
-
-
-
-
->>>>>>> 14e4d54a
