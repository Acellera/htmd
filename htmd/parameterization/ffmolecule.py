--- conflicted
+++ resolved
@@ -340,14 +340,7 @@
         # Rename the atom types of the equivalent atoms
         for index in self._equivalent_atoms[atom_index]:
             if atom_index != index:
-<<<<<<< HEAD
                 assert 'x' not in self._rtf.type_by_index[index]
-=======
-                if "x" in self._rtf.type_by_index[index]:
-                    raise RuntimeError(
-                        "Equivalent atom already has a duplicated type: {} {}".format(index,
-                                                                                      self._rtf.type_by_index[index]))
->>>>>>> 04f4b515
                 self._rtf.type_by_index[index] = newtype
                 self._rtf.type_by_name[self._rtf.names[index]] = newtype
 
