# (c) 2015-2017 Acellera Ltd http://www.acellera.com
# All Rights Reserved
# Distributed under HTMD Software License Agreement
# No redistribution in whole or part
#
import os
import re
import numpy as np

from htmd.molecule.molecule import Molecule
<<<<<<< HEAD
from htmd.molecule.vdw import VDW
from htmd.molecule.vmdparser import guessAnglesAndDihedrals
=======
from htmd.molecule.util import dihedralAngle, guessAnglesAndDihedrals
>>>>>>> a694edb5
from htmd.parameterization.detectsoftdihedrals import detectSoftDihedrals
from htmd.parameterization.detectequivalents import detectEquivalents
from htmd.parameterization.fftype import FFTypeMethod, FFType
from htmd.parameterization.ff import RTF, PRM
from htmd.parameterization.ffevaluate import FFEvaluate
from htmd.parameterization.esp import ESP
from htmd.parameterization.dihedral import DihedralFitting
from htmd.qm import Psi4


class FFMolecule(Molecule):
    """
    filename -- a mol2 format input geometry
    rtf, prm -- rtf, prm files
    method  -- if rtf, prm == None, guess atom types according to this method ( of enum FFTypeMethod )
    """

    def __init__(self, filename=None, name=None, rtf=None, prm=None, netcharge=None, method=FFTypeMethod.CGenFF_2b6,
                 qm=None, outdir="./"):

        self.method = method
        self.outdir = outdir

        if not filename.endswith(".mol2"):
            raise ValueError("Input file must be mol2 format")

        super().__init__(filename=filename, name=name)

        self.natoms = self.numAtoms # TODO remove

        # Guess bonds
        if len(self.bonds)==0:
           print("No bonds found. Guessing them")
           self.bonds =  self._guessBonds()
<<<<<<< HEAD

        # Guess angles and dihedrals
        self.angles, self.dihedrals = guessAnglesAndDihedrals(self.bonds)

        # Detect equivalent atoms
        equivalents = detectEquivalents(self)
        self._equivalent_atom_groups = equivalents[0]  # list of groups of equivalent atoms
        self._equivalent_atoms = equivalents[1]  # list of equivalent atoms, indexed by atom
        self._equivalent_group_by_atom = equivalents[2]  # mapping from atom index to equivalent atom group

        # Detect rotable dihedrals
        self._soft_dihedrals = detectSoftDihedrals(self, equivalents)

        # Set total charge
=======
        (a, b) = guessAnglesAndDihedrals(self.bonds, cyclicdih=True)
        self.natoms = self.serial.shape[0]
        self.angles = a
        self.dihedrals = b
        ee = detectEquivalents(self)
        self._soft_dihedrals = detectSoftDihedrals(self, ee)
        self._equivalent_atom_groups = ee[0]  # list of groups of equivalent atoms
        self._equivalent_atoms = ee[1]  # list of equivalent atoms, indexed by atom
        self._equivalent_group_by_atom = ee[2]  # mapping from atom index to equivalent atom group
>>>>>>> a694edb5
        if netcharge is None:
            self.netcharge = int(round(np.sum(self.charge)))
        else:
            self.netcharge = int(round(netcharge))

        # Canonicalise the atom naming.
        self._rename_mol()

        if rtf and prm:
            # If the user has specified explicit RTF and PRM files go ahead and load those
            self._rtf = RTF(rtf)
            self._prm = PRM(prm)
        elif method == FFTypeMethod.NONE:
            # Don't assign any atom types
            pass
        else:
            # Otherwise make atom types using the specified method
            fftype = FFType(self, method=self.method)
            self._rtf = fftype._rtf
            self._prm = fftype._prm

        self.qm = qm if qm else Psi4()

        self.theory_name = self.qm.theory
        self.basis_name = self.qm.basis
        self.basis_name = re.sub('\+', 'plus', self.basis_name)  # Replace '+' with 'plus'
        self.basis_name = re.sub('\*', 'star', self.basis_name)  # Replace '*' with 'star'
        self.solvent_name = self.qm.solvent.lower()

        if hasattr(self, '_rtf'):
            self.impropers = np.array(self._rtf.impropers)

        # Set atom masses
        if self.masses.size == 0:
            if hasattr(self, '_rtf'):
                self.masses[:] = [self._rtf.mass_by_type[self._rtf.type_by_index[i]] for i in range(self.numAtoms)]
            else:
                self.masses[:] = [VDW.masses[VDW.elements.index(element)] for element in self.element]

        self.report()

    def copy(self):

        # HACK! Circumvent 'qm' coping problem
        qm, self.qm = self.qm, None
        copy = super().copy()
        self.qm = copy.qm = qm

        return copy

    def report(self):
        print("Net Charge: {}".format(self.netcharge))
        print("Equivalent atom groups:")
        for i in self._equivalent_atom_groups:
            for j in i:
                print(" {}".format(self.name[j]), end="")
            print("")

        print("Soft torsions:")
        for i in self._soft_dihedrals:
            for j in i.atoms:
                print(" {}".format(self.name[j]), end="")
            print("")

    def _rename_mol(self):
<<<<<<< HEAD
        """
        This fixes up the atom naming and reside name to be consistent.
        NB this scheme matches what MATCH does.
        Don't change it or the naming will be inconsistent with the RTF.
        """
=======
        # This fixes up the atom naming and reside name to be consistent
        # NB this scheme matches what MATCH does. Don't change it
        # Or the naming will be inconsistent with the RTF
>>>>>>> a694edb5

        sufices = dict()

        print('\nRename atoms:')
        for i in range(len(self.name)):
            name = self.name[i].upper()
<<<<<<< HEAD

            # This fixes the specific case where a name is 3 or 4 characters, as X-TOOL seems to make
            if re.match('^[A-Z]{3,4}$', name):
               name = name[:-2] # Remove the last 2 characters

            # Remove any character that isn't alpha
            name = re.sub('[^A-Z]*', '', name)

=======

            # This fixes the specific case where a name is 3 or 4 characters, as X-TOOL seems to make
            if re.match('^[A-Z]{3,4}$', name):
               name = name[:-2] # Remove the last 2 characters

            # Remove any character that isn't alpha
            name = re.sub('[^A-Z]*', '', name)

>>>>>>> a694edb5
            sufices[name] = sufices.get(name, 0) + 1

            name += str(sufices[name])
            print(' %-4s --> %-4s' % (self.name[i], name))

            self.name[i] = name
            self.resname[i] = "MOL"

        print()

    def output_directory_name(self):
        return self.theory_name + "-" + self.basis_name + "-" + self.solvent_name 

    def minimize(self):

        assert self.numFrames == 1

        mindir = os.path.join(self.outdir, "minimize", self.output_directory_name())
        os.makedirs(mindir, exist_ok=True)

        self.qm.molecule = self
        self.qm.esp_points = None
        self.qm.optimize = True
        self.qm.restrained_dihedrals = None
        self.qm.directory = mindir
        results = self.qm.run()
        if results[0].errored:
            raise RuntimeError("QM Optimization failed")

        # Replace coordinates with the minimized set
        self.coords = results[0].coords

    @property
    def centreOfMass(self):
        return np.dot(self.masses, self.coords[:, :, self.frame])/np.sum(self.masses)

    def removeCOM(self):
        """Relocate centre of mass to the origin"""

        for frame in range(self.numFrames):
            self.frame = frame
            self.coords[:, :, frame] -= self.centreOfMass

    def fitCharges(self, fixed=[]):

        # Cereate an ESP directory
        espDir = os.path.join(self.outdir, "esp", self.output_directory_name() )
        os.makedirs(espDir, exist_ok=True)

        # Get ESP points
        point_file = os.path.join(espDir, "00000", "grid.dat")
        if os.path.exists(point_file):
            # Load a point file if one exists from a previous job
            esp_points = np.loadtxt(point_file)
            print("Reusing previously-generated point cloud")
        else:
            # Generate ESP points
            esp_points = ESP.generate_points(self)[0]

        # Run QM simulation
        self.qm.molecule = self
        self.qm.esp_points = esp_points
        self.qm.optimize = False
        self.qm.restrained_dihedrals = None
        self.qm.directory = espDir
        qm_results = self.qm.run()
        if qm_results[0].errored:
            raise RuntimeError("QM Calculation failed")

        # Safeguard QM code from changing coordinates :)
        assert np.all(np.isclose(self.coords, qm_results[0].coords, atol=1e-6))

        # Fit ESP charges
        self.esp = ESP()
        self.esp.molecule = self
        self.esp.qm_results = qm_results
        self.esp.fixed = fixed
        esp_result = self.esp.run()
        esp_charges, esp_loss = esp_result['charges'], esp_result['loss']

        # Update the charges
        self.charge[:] = esp_charges
        self._rtf.updateCharges(esp_charges)

        return esp_loss, qm_results[0].dipole

    def getDipole(self):
        """Calculate the dipole moment (in Debyes) of the molecule"""

        coords = self.coords[:, :, self.frame] - self.centreOfMass

        dipole = np.zeros(4)
        dipole[:3] = np.dot(self.charge, coords)
        dipole[3] = np.linalg.norm(dipole[:3]) # Total dipole moment
        dipole /= 0.20819434 # e * Ang --> Debye (https://en.wikipedia.org/wiki/Debye)

        return dipole

    def getSoftTorsions(self):

        return [dihedral.atoms.copy() for dihedral in self._soft_dihedrals]

    def fitSoftTorsions(self, dihedrals, geomopt=True):
        """
        Dihedrals passed as 4 atom indices
        """

        # Create molecules with romtamers
        molecules = []
        for dihedral in dihedrals:

            nrotamers = 36  # Number of rotamers for each dihedral to compute

            # Create a copy of molecule with "nrotamers" frames
            mol = self.copy()
            while mol.numFrames < nrotamers:
                mol.appendFrames(self)
            assert mol.numFrames == nrotamers

            # Set rotamer coordinates
            angles = np.linspace(-np.pi, np.pi, num=nrotamers, endpoint=False)
            for frame, angle in enumerate(angles):
                mol.frame = frame
                mol.setDihedral(dihedral, angle, bonds=mol.bonds)

            molecules.append(mol)

        # Run QM calculation of the romaters
        dirname = 'dihedral-opt' if geomopt else 'dihedral-single-point'
        qm_results = []
        for dihedral, molecule in zip(dihedrals, molecules):
            name = "%s-%s-%s-%s" % tuple(self.name[dihedral])
            fitdir = os.path.join(self.outdir, dirname, name, self.output_directory_name())
            os.makedirs(fitdir, exist_ok=True)

            self.qm.molecule = molecule
            self.qm.esp_points = None
            self.qm.optimize = geomopt
            self.qm.restrained_dihedrals = np.array([dihedral])
            self.qm.directory = fitdir
            qm_results.append(self.qm.run())  # TODO submit all jobs at once

        # Fit the dihedral parameters
        df = DihedralFitting()
        df.molecule = self
        df.dihedrals = dihedrals
        df.qm_results = qm_results
        df.result_directory = os.path.join(self.outdir, 'parameters', self.method.name,
                                           self.output_directory_name(), 'plots')

        df.run()
        # TODO explicit parameter update

    def duplicateTypeOfAtom(self, atom_index):
        """Duplicate the type of the specified atom"""

        # First get the type
        type_ = self._rtf.type_by_index[atom_index]

        # perhaps the type is already a duplicate? if so
        # remove the duplicated suffix
        type_ = re.sub('x\d+$', '', type_)

        # make the new type name
        i = 0
        while ('%sx%d' % (type_, i)) in self._rtf.types:
            i += 1
        newtype = '%sx%d' % (type_, i)
        print("Creating new type %s from %s for atom %s" % (newtype, type_, self._rtf.names[atom_index]))

        # TODO: move to RTF class
        # duplicate the type in the fields RTF --
        self._rtf.type_by_index[atom_index] = newtype
        self._rtf.mass_by_type[newtype] = self._rtf.mass_by_type[type_]
        self._rtf.types.append(newtype)
        self._rtf.type_by_name[self._rtf.names[atom_index]] = newtype
        self._rtf.type_by_index[atom_index] = newtype
        self._rtf.typeindex_by_type[newtype] = self._rtf.typeindex_by_type[type_] + 1000
        self._rtf.element_by_type[newtype] = self._rtf.element_by_type[type_]

        # Now also reset the type of  any atoms that share equivalency
        for index in self._equivalent_atoms[atom_index]:
            if atom_index != index:
                if "x" in self._rtf.type_by_index[index]:
                    raise RuntimeError(
                        "Equivalent atom already has a duplicated type: {} {}".format(index, self._rtf.type_by_index[index]))
                self._rtf.type_by_index[index] = newtype
                self._rtf.type_by_name[self._rtf.names[index]] = newtype

        # the PRM parameters will be automatically duplicated by forcing an ff evaluation
        FFEvaluate(self).run(self.coords[:, :, 0])

    def write(self, filename, sel=None, type=None, typemap=None):

        if hasattr(self, "_rtf"):  # Update base Molecule's attributes so write() works correctly
            self.segid[:] = 'L'
            self.charge[:] = [self._rtf.charge_by_name[name] for name in self.name]
            self.atomtype[:] = [self._rtf.type_by_name[name] for name in self.name]

        atomtype_backup = np.copy(self.atomtype)
        if typemap:
            self.atomtype[:] = [typemap[atomtype] for atomtype in self.atomtype]

        super().write(filename, sel=sel, type=type)

        self.atomtype[:] = atomtype_backup<|MERGE_RESOLUTION|>--- conflicted
+++ resolved
@@ -8,12 +8,8 @@
 import numpy as np
 
 from htmd.molecule.molecule import Molecule
-<<<<<<< HEAD
 from htmd.molecule.vdw import VDW
-from htmd.molecule.vmdparser import guessAnglesAndDihedrals
-=======
 from htmd.molecule.util import dihedralAngle, guessAnglesAndDihedrals
->>>>>>> a694edb5
 from htmd.parameterization.detectsoftdihedrals import detectSoftDihedrals
 from htmd.parameterization.detectequivalents import detectEquivalents
 from htmd.parameterization.fftype import FFTypeMethod, FFType
@@ -48,10 +44,9 @@
         if len(self.bonds)==0:
            print("No bonds found. Guessing them")
            self.bonds =  self._guessBonds()
-<<<<<<< HEAD
 
         # Guess angles and dihedrals
-        self.angles, self.dihedrals = guessAnglesAndDihedrals(self.bonds)
+        self.angles, self.dihedrals = guessAnglesAndDihedrals(self.bonds, cyclicdih=True)
 
         # Detect equivalent atoms
         equivalents = detectEquivalents(self)
@@ -63,17 +58,6 @@
         self._soft_dihedrals = detectSoftDihedrals(self, equivalents)
 
         # Set total charge
-=======
-        (a, b) = guessAnglesAndDihedrals(self.bonds, cyclicdih=True)
-        self.natoms = self.serial.shape[0]
-        self.angles = a
-        self.dihedrals = b
-        ee = detectEquivalents(self)
-        self._soft_dihedrals = detectSoftDihedrals(self, ee)
-        self._equivalent_atom_groups = ee[0]  # list of groups of equivalent atoms
-        self._equivalent_atoms = ee[1]  # list of equivalent atoms, indexed by atom
-        self._equivalent_group_by_atom = ee[2]  # mapping from atom index to equivalent atom group
->>>>>>> a694edb5
         if netcharge is None:
             self.netcharge = int(round(np.sum(self.charge)))
         else:
@@ -139,24 +123,17 @@
             print("")
 
     def _rename_mol(self):
-<<<<<<< HEAD
         """
         This fixes up the atom naming and reside name to be consistent.
         NB this scheme matches what MATCH does.
         Don't change it or the naming will be inconsistent with the RTF.
         """
-=======
-        # This fixes up the atom naming and reside name to be consistent
-        # NB this scheme matches what MATCH does. Don't change it
-        # Or the naming will be inconsistent with the RTF
->>>>>>> a694edb5
 
         sufices = dict()
 
         print('\nRename atoms:')
         for i in range(len(self.name)):
             name = self.name[i].upper()
-<<<<<<< HEAD
 
             # This fixes the specific case where a name is 3 or 4 characters, as X-TOOL seems to make
             if re.match('^[A-Z]{3,4}$', name):
@@ -165,16 +142,6 @@
             # Remove any character that isn't alpha
             name = re.sub('[^A-Z]*', '', name)
 
-=======
-
-            # This fixes the specific case where a name is 3 or 4 characters, as X-TOOL seems to make
-            if re.match('^[A-Z]{3,4}$', name):
-               name = name[:-2] # Remove the last 2 characters
-
-            # Remove any character that isn't alpha
-            name = re.sub('[^A-Z]*', '', name)
-
->>>>>>> a694edb5
             sufices[name] = sufices.get(name, 0) + 1
 
             name += str(sufices[name])
