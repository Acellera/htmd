--- conflicted
+++ resolved
@@ -5,20 +5,13 @@
 #
 import os
 import re
+import logging
 import numpy as np
-<<<<<<< HEAD
-import logging
+from scipy import constants as const
 
 from htmd.molecule.molecule import Molecule
 from htmd.molecule.vdw import VDW
 from htmd.molecule.util import guessAnglesAndDihedrals
-=======
-from scipy import constants as const
-
-from htmd.molecule.molecule import Molecule
-from htmd.molecule.vdw import VDW
-from htmd.molecule.util import dihedralAngle, guessAnglesAndDihedrals
->>>>>>> 7575ca2a
 from htmd.parameterization.detectsoftdihedrals import detectSoftDihedrals
 from htmd.parameterization.detectequivalents import detectEquivalents
 from htmd.parameterization.fftype import FFTypeMethod, FFType
@@ -27,11 +20,8 @@
 from htmd.parameterization.esp import ESP
 from htmd.parameterization.dihedral import DihedralFitting
 from htmd.qm import Psi4, FakeQM
-<<<<<<< HEAD
 
 logger = logging.getLogger(__name__)
-=======
->>>>>>> 7575ca2a
 
 
 class FFMolecule(Molecule):
@@ -43,7 +33,6 @@
 
     def __init__(self, filename=None, name=None, rtf=None, prm=None, netcharge=None, method=FFTypeMethod.CGenFF_2b6,
                  qm=None, outdir="./"):
-<<<<<<< HEAD
 
         if not filename.endswith('.mol2'):
             raise ValueError('Molecule file must be in MOL2 format')
@@ -54,44 +43,18 @@
         if len(self.bonds) == 0:
             logger.warning('No bonds found! Guessing them...')
             self.bonds = self._guessBonds()
-=======
-
-        self.method = method
-        self.outdir = outdir
-
-        if not filename.endswith(".mol2"):
-            raise ValueError("Input file must be mol2 format")
-
-        super().__init__(filename=filename, name=name)
-
-        self.natoms = self.numAtoms # TODO remove
-
-        # Guess bonds
-        if len(self.bonds)==0:
-           print("No bonds found. Guessing them")
-           self.bonds =  self._guessBonds()
->>>>>>> 7575ca2a
 
         # Guess angles and dihedrals
         self.angles, self.dihedrals = guessAnglesAndDihedrals(self.bonds, cyclicdih=True)
 
         # Detect equivalent atoms
         equivalents = detectEquivalents(self)
-<<<<<<< HEAD
         self._equivalent_atom_groups = equivalents[0]  # List of groups of equivalent atoms
         self._equivalent_atoms = equivalents[1]  # List of equivalent atoms, indexed by atom
         self._equivalent_group_by_atom = equivalents[2]  # Mapping from atom index to equivalent atom group
 
         # Detect rotatable dihedrals
         self._rotatable_dihedrals = detectSoftDihedrals(self, equivalents)
-=======
-        self._equivalent_atom_groups = equivalents[0]  # list of groups of equivalent atoms
-        self._equivalent_atoms = equivalents[1]  # list of equivalent atoms, indexed by atom
-        self._equivalent_group_by_atom = equivalents[2]  # mapping from atom index to equivalent atom group
-
-        # Detect rotable dihedrals
-        self._soft_dihedrals = detectSoftDihedrals(self, equivalents)
->>>>>>> 7575ca2a
 
         # Set total charge
         if netcharge is None:
@@ -124,22 +87,15 @@
             self.impropers = np.array(self._rtf.impropers)
 
         # Set atom masses
-<<<<<<< HEAD
         # TODO: maybe move to molecule
-=======
->>>>>>> 7575ca2a
         if self.masses.size == 0:
             if hasattr(self, '_rtf'):
                 self.masses[:] = [self._rtf.mass_by_type[self._rtf.type_by_index[i]] for i in range(self.numAtoms)]
             else:
                 self.masses[:] = [VDW.masses[VDW.elements.index(element)] for element in self.element]
 
-<<<<<<< HEAD
         self.qm = qm if qm else Psi4()
         self.outdir = outdir
-=======
-        self.report()
->>>>>>> 7575ca2a
 
     def copy(self):
 
@@ -150,30 +106,7 @@
 
         return copy
 
-<<<<<<< HEAD
     def printReport(self):
-=======
-    def report(self):
-        print("Net Charge: {}".format(self.netcharge))
-        print("Equivalent atom groups:")
-        for i in self._equivalent_atom_groups:
-            for j in i:
-                print(" {}".format(self.name[j]), end="")
-            print("")
-
-        print("Soft torsions:")
-        for i in self._soft_dihedrals:
-            for j in i.atoms:
-                print(" {}".format(self.name[j]), end="")
-            print("")
-
-    def _rename_mol(self):
-        """
-        This fixes up the atom naming and reside name to be consistent.
-        NB this scheme matches what MATCH does.
-        Don't change it or the naming will be inconsistent with the RTF.
-        """
->>>>>>> 7575ca2a
 
         print('\n == Molecule report ==\n')
 
@@ -273,11 +206,7 @@
         if os.path.exists(point_file):
             # Load a point file if one exists from a previous job
             esp_points = np.loadtxt(point_file)
-<<<<<<< HEAD
             logger.info('Reusing ESP grid from %s' % point_file)
-=======
-            print("Reusing previously-generated point cloud")
->>>>>>> 7575ca2a
         else:
             # Generate ESP points
             esp_points = ESP.generate_points(self)[0]
@@ -290,7 +219,6 @@
         self.qm.directory = espDir
         qm_results = self.qm.run()
         if qm_results[0].errored:
-<<<<<<< HEAD
             raise RuntimeError('\nQM calculation failed! Check logs at %s\n' % espDir)
 
         # Safeguard QM code from changing coordinates :)
@@ -318,7 +246,7 @@
         dipole = np.zeros(4)
         dipole[:3] = np.dot(self.charge, coords)
         dipole[3] = np.linalg.norm(dipole[:3]) # Total dipole moment
-        dipole /= 0.20819434 # e * Ang --> Debye (https://en.wikipedia.org/wiki/Debye)
+        dipole *= 1e11*const.elementary_charge*const.speed_of_light # e * Ang --> Debye (https://en.wikipedia.org/wiki/Debye)
 
         return dipole
 
@@ -351,68 +279,6 @@
 
             molecules.append(mol)
 
-=======
-            raise RuntimeError("QM Calculation failed")
-
-        # Safeguard QM code from changing coordinates :)
-        assert np.all(np.isclose(self.coords, qm_results[0].coords, atol=1e-6))
-
-        # Fit ESP charges
-        self.esp = ESP()
-        self.esp.molecule = self
-        self.esp.qm_results = qm_results
-        self.esp.fixed = fixed
-        esp_result = self.esp.run()
-        esp_charges, esp_loss = esp_result['charges'], esp_result['loss']
-
-        # Update the charges
-        self.charge[:] = esp_charges
-        self._rtf.updateCharges(esp_charges)
-
-        return esp_loss, qm_results[0].dipole
-
-    def getDipole(self):
-        """Calculate the dipole moment (in Debyes) of the molecule"""
-
-        coords = self.coords[:, :, self.frame] - self.centreOfMass
-
-        dipole = np.zeros(4)
-        dipole[:3] = np.dot(self.charge, coords)
-        dipole[3] = np.linalg.norm(dipole[:3]) # Total dipole moment
-        dipole *= 1e11*const.elementary_charge*const.speed_of_light # e * Ang --> Debye (https://en.wikipedia.org/wiki/Debye)
-
-        return dipole
-
-    def getSoftTorsions(self):
-
-        return [dihedral.atoms.copy() for dihedral in self._soft_dihedrals]
-
-    def fitSoftTorsions(self, dihedrals, geomopt=True):
-        """
-        Dihedrals passed as 4 atom indices
-        """
-
-        # Create molecules with romtamers
-        molecules = []
-        for dihedral in dihedrals:
-
-            nrotamers = 36  # Number of rotamers for each dihedral to compute
-
-            # Create a copy of molecule with "nrotamers" frames
-            mol = self.copy()
-            while mol.numFrames < nrotamers:
-                mol.appendFrames(self)
-            assert mol.numFrames == nrotamers
-
-            # Set rotamer coordinates
-            angles = np.linspace(-np.pi, np.pi, num=nrotamers, endpoint=False)
-            for frame, angle in enumerate(angles):
-                mol.frame = frame
-                mol.setDihedral(dihedral, angle, bonds=mol.bonds)
-
-            molecules.append(mol)
-
->>>>>>> 7575ca2a
         # Run QM calculation of the romaters
         dirname = 'dihedral-opt' if geomopt else 'dihedral-single-point'
         qm_results = []
@@ -427,7 +293,6 @@
             self.qm.restrained_dihedrals = np.array([dihedral])
             self.qm.directory = fitdir
             qm_results.append(self.qm.run())  # TODO submit all jobs at once
-<<<<<<< HEAD
 
         # Fit the dihedral parameters
         df = DihedralFitting()
@@ -456,53 +321,14 @@
         type_ = re.sub('x\d+$', '', type_)
 
         # Create a new atom type name
-=======
-
-        # Fit the dihedral parameters
-        df = DihedralFitting()
-        df.molecule = self
-        df.dihedrals = dihedrals
-        df.qm_results = qm_results
-        df.result_directory = os.path.join(self.outdir, 'parameters', self.method.name,
-                                           self.output_directory_name(), 'plots')
-
-        # In case of FakeQM, the initial parameters are set to zeros.
-        # It prevents DihedralFitting class from cheating :D
-        if isinstance(self.qm, FakeQM):
-            df.zeroed_paramters = True
-
-        df.run()
-        # TODO explicit parameter update
-
-        print(' RMSD: %s kcal/mol\n' % df.loss)
-
-    def duplicateTypeOfAtom(self, atom_index):
-        """Duplicate the type of the specified atom"""
-
-        # First get the type
-        type_ = self._rtf.type_by_index[atom_index]
-
-        # perhaps the type is already a duplicate? if so
-        # remove the duplicated suffix
-        type_ = re.sub('x\d+$', '', type_)
-
-        # make the new type name
->>>>>>> 7575ca2a
         i = 0
         while ('%sx%d' % (type_, i)) in self._rtf.types:
             i += 1
         newtype = '%sx%d' % (type_, i)
-<<<<<<< HEAD
         logger.info('Create a new atom type %s from %s' % (newtype, type_))
 
         # Duplicate the type in RTF
         # TODO: move to RTF class
-=======
-        print("Creating new type %s from %s for atom %s" % (newtype, type_, self._rtf.names[atom_index]))
-
-        # TODO: move to RTF class
-        # duplicate the type in the fields RTF --
->>>>>>> 7575ca2a
         self._rtf.type_by_index[atom_index] = newtype
         self._rtf.mass_by_type[newtype] = self._rtf.mass_by_type[type_]
         self._rtf.types.append(newtype)
@@ -511,7 +337,6 @@
         self._rtf.typeindex_by_type[newtype] = self._rtf.typeindex_by_type[type_] + 1000
         self._rtf.element_by_type[newtype] = self._rtf.element_by_type[type_]
 
-<<<<<<< HEAD
         # Rename the atom types of the equivalent atoms
         for index in self._equivalent_atoms[atom_index]:
             if atom_index != index:
@@ -619,39 +444,11 @@
             file_ = os.path.join(paramDir, "mol." + ext)
             self.write(file_, typemap=typemap)
             logger.info('Write %s file: %s' % (ext.upper(), file_))
-=======
-        # Now also reset the type of  any atoms that share equivalency
-        for index in self._equivalent_atoms[atom_index]:
-            if atom_index != index:
-                if "x" in self._rtf.type_by_index[index]:
-                    raise RuntimeError(
-                        "Equivalent atom already has a duplicated type: {} {}".format(index, self._rtf.type_by_index[index]))
-                self._rtf.type_by_index[index] = newtype
-                self._rtf.type_by_name[self._rtf.names[index]] = newtype
-
-        # the PRM parameters will be automatically duplicated by forcing an ff evaluation
-        FFEvaluate(self).run(self.coords[:, :, 0])
-
-    def write(self, filename, sel=None, type=None, typemap=None):
-
-        if hasattr(self, "_rtf"):  # Update base Molecule's attributes so write() works correctly
-            self.segid[:] = 'L'
-            self.charge[:] = [self._rtf.charge_by_name[name] for name in self.name]
-            self.atomtype[:] = [self._rtf.type_by_name[name] for name in self.name]
-
-        atomtype_backup = np.copy(self.atomtype)
-        if typemap:
-            self.atomtype[:] = [typemap[atomtype] for atomtype in self.atomtype]
->>>>>>> 7575ca2a
 
         if original_molecule:
             molFile = os.path.join(paramDir, 'mol-orig.mol2')
             original_molecule.write(molFile, typemap=typemap)
             logger.info('Write MOL2 file (with original coordinates): %s' % molFile)
 
-<<<<<<< HEAD
 if __name__ == '__main__':
-    pass
-=======
-        self.atomtype[:] = atomtype_backup
->>>>>>> 7575ca2a
+    pass