--- conflicted
+++ resolved
@@ -11,13 +11,9 @@
 from htmd.parameterization.fftype import FFTypeMethod, FFType
 from htmd.parameterization.ff import RTF, PRM
 from htmd.parameterization.ffevaluate import FFEvaluate
-<<<<<<< HEAD
 from htmd.qm import Psi4
 from htmd.parameterization.phi import setPhi, getPhi
 from htmd.parameterization.esp import ESP
-=======
-from htmd.qm.qmcalculation import Theory, BasisSet, Code, QMCalculation, Execution
->>>>>>> 2726ad2a
 from htmd.progress.progress import ProgressBar
 import re
 import math
@@ -453,10 +449,6 @@
 
         dirname = 'dihedral-opt' if geomopt else 'dihedral-single-point'
         dih_name = "%s-%s-%s-%s" % (self.name[atoms[0]], self.name[atoms[1]], self.name[atoms[2]], self.name[atoms[3]])
-<<<<<<< HEAD
-=======
-
->>>>>>> 2726ad2a
         fitdir = os.path.join(self.outdir, dirname, dih_name, self.output_directory_name())
 
         try:
