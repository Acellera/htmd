--- conflicted
+++ resolved
@@ -6,6 +6,7 @@
 import os
 import re
 import logging
+from copy import deepcopy
 import numpy as np
 from scipy import constants as const
 
@@ -20,7 +21,6 @@
 from htmd.parameterization.esp import ESP
 from htmd.parameterization.dihedral import DihedralFitting
 from htmd.qm import Psi4, FakeQM
-from copy import deepcopy
 
 logger = logging.getLogger(__name__)
 
@@ -35,16 +35,8 @@
     def __init__(self, filename=None, name=None, rtf=None, prm=None, netcharge=None, method=FFTypeMethod.CGenFF_2b6,
                  qm=None, outdir="./", mol=None):
 
-<<<<<<< HEAD
-        if not filename.endswith('.mol2'):
-            raise ValueError('Molecule file must be in MOL2 format')
-=======
-        self.method = method
-        self.outdir = outdir
-
-        if filename is not None and not filename.endswith(".mol2"):
-            raise ValueError("Input file must be mol2 format")
->>>>>>> fc5664b4
+        if filename is not None and not filename.endswith('.mol2'):
+            raise ValueError('Input file must be mol2 format')
 
         if mol is None:
             super().__init__(filename=filename, name=name)
