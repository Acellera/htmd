# (c) 2015-2017 Acellera Ltd http://www.acellera.com
# All Rights Reserved
# Distributed under HTMD Software License Agreement
# No redistribution in whole or part
#
import os
import re
import logging
import numpy as np
from scipy import constants as const

from htmd.molecule.molecule import Molecule
from htmd.molecule.vdw import VDW
from htmd.molecule.util import guessAnglesAndDihedrals
from htmd.parameterization.detectsoftdihedrals import detectSoftDihedrals
from htmd.parameterization.detectequivalents import detectEquivalents
from htmd.parameterization.fftype import FFTypeMethod, FFType
from htmd.parameterization.ff import RTF, PRM
from htmd.parameterization.ffevaluate import FFEvaluate
from htmd.parameterization.esp import ESP
from htmd.parameterization.dihedral import DihedralFitting
<<<<<<< HEAD
from htmd.qm import Psi4, FakeQM2

logger = logging.getLogger(__name__)
=======
from htmd.qm import Psi4, FakeQM
from copy import deepcopy
>>>>>>> fc5664b4


class FFMolecule(Molecule):
    """
    filename -- a mol2 format input geometry
    rtf, prm -- rtf, prm files
    method  -- if rtf, prm == None, guess atom types according to this method ( of enum FFTypeMethod )
    """

    def __init__(self, filename=None, name=None, rtf=None, prm=None, netcharge=None, method=FFTypeMethod.CGenFF_2b6,
                 qm=None, outdir="./", mol=None):

<<<<<<< HEAD
        if not filename.endswith('.mol2'):
            raise ValueError('Molecule file must be in MOL2 format')
=======
        self.method = method
        self.outdir = outdir

        if filename is not None and not filename.endswith(".mol2"):
            raise ValueError("Input file must be mol2 format")
>>>>>>> fc5664b4

        if mol is None:
            super().__init__(filename=filename, name=name)
        else:
            for v in mol.__dict__:
                self.__dict__[v] = deepcopy(mol.__dict__[v])

        # Guess bonds
        if len(self.bonds) == 0:
            logger.warning('No bonds found! Guessing them...')
            self.bonds = self._guessBonds()

        # Guess angles and dihedrals
        self.angles, self.dihedrals = guessAnglesAndDihedrals(self.bonds, cyclicdih=True)

        # Detect equivalent atoms
        equivalents = detectEquivalents(self)
        self._equivalent_atom_groups = equivalents[0]  # List of groups of equivalent atoms
        self._equivalent_atoms = equivalents[1]  # List of equivalent atoms, indexed by atom
        self._equivalent_group_by_atom = equivalents[2]  # Mapping from atom index to equivalent atom group

        # Detect rotatable dihedrals
        self._rotatable_dihedrals = detectSoftDihedrals(self, equivalents)

        # Set total charge
        if netcharge is None:
            self.netcharge = int(round(np.sum(self.charge)))
        else:
            self.netcharge = int(round(netcharge))

        # Canonicalise the names
        self._rename()

        # Assign atom types, charges, and initial parameters
        self.method = method
        if rtf and prm:
            # If the user has specified explicit RTF and PRM files go ahead and load those
            self._rtf = RTF(rtf)
            self._prm = PRM(prm)
            logger.info('Reading FF parameters from %s and %s' % (rtf, prm))
        elif method == FFTypeMethod.NONE:
            pass  # Don't assign any atom types
        else:
            # Otherwise make atom types using the specified method
            fftype = FFType(self, method=self.method)
            logger.info('Assigned atom types with %s' % self.method.name)
            self._rtf = fftype._rtf
            self._prm = fftype._prm

        if hasattr(self, '_rtf'):
            self.atomtype[:] = [self._rtf.type_by_name[name] for name in self.name]
            self.charge[:] = [self._rtf.charge_by_name[name] for name in self.name]
            self.impropers = np.array(self._rtf.impropers)

        # Set atom masses
        # TODO: maybe move to molecule
        if self.masses.size == 0:
            if hasattr(self, '_rtf'):
                self.masses[:] = [self._rtf.mass_by_type[self._rtf.type_by_index[i]] for i in range(self.numAtoms)]
            else:
                self.masses[:] = [VDW.masses[VDW.elements.index(element)] for element in self.element]

        self.qm = qm if qm else Psi4()
        self.outdir = outdir

    def copy(self):

        # HACK! Circumvent 'qm' coping problem
        qm, self.qm = self.qm, None
        copy = super().copy()
        self.qm = copy.qm = qm

        return copy

    def printReport(self):

        print('\n == Molecule report ==\n')

        print('Total number of atoms: %d' % self.numAtoms)
        print('Total charge: %d' % self.netcharge)

        print('Equivalent atom groups:')
        for atom_group in self._equivalent_atom_groups:
            print('  ' + ', '.join(self.name[atom_group]))

        print('Rotatable dihedral angles:')
        for dihedral in self._rotatable_dihedrals:
            print('  ' + '-'.join(self.name[dihedral.atoms]))
            if dihedral.equivalents:
                print('    Equivalents:')
            for equivalent_dihedral in dihedral.equivalents:
                print('      ' + '-'.join(self.name[equivalent_dihedral]))

    def _rename(self):
        """
        This fixes up the atom naming and reside name to be consistent.
        NB this scheme matches what MATCH does.
        Don't change it or the naming will be inconsistent with the RTF.
        """

        self.segid[:] = 'L'
        logger.info('Rename segment to %s' % self.segid[0])
        self.resname[:] = 'MOL'
        logger.info('Rename residue to %s' % self.resname[0])

        sufices = dict()
        for i in range(self.numAtoms):
            name = self.name[i].upper()

            # This fixes the specific case where a name is 3 or 4 characters, as X-TOOL seems to make
            if re.match('^[A-Z]{3,4}$', name):
               name = name[:-2] # Remove the last 2 characters

            # Remove any character that isn't alpha
            name = re.sub('[^A-Z]*', '', name)

            sufices[name] = sufices.get(name, 0) + 1

            name += str(sufices[name])
            logger.info('Rename atom %d: %-4s --> %-4s' % (i, self.name[i], name))

            self.name[i] = name

    def output_directory_name(self):

        basis = self.qm.basis
        basis = re.sub('\+', 'plus', basis)  # Replace '+' with 'plus'
        basis = re.sub('\*', 'star', basis)  # Replace '*' with 'star'

        name = self.qm.theory + '-' + basis + '-' + self.qm.solvent

        return name

    def minimize(self):

        assert self.numFrames == 1

        mindir = os.path.join(self.outdir, "minimize", self.output_directory_name())
        os.makedirs(mindir, exist_ok=True)

        self.qm.molecule = self
        self.qm.esp_points = None
        self.qm.optimize = True
        self.qm.restrained_dihedrals = None
        self.qm.directory = mindir
        results = self.qm.run()
        if results[0].errored:
            raise RuntimeError('\nQM minimization failed! Check logs at %s\n' % mindir)

        # Replace coordinates with the minimized set
        self.coords = results[0].coords

    @property
    def centreOfMass(self):
        return np.dot(self.masses, self.coords[:, :, self.frame])/np.sum(self.masses)

    def removeCOM(self):
        """Relocate centre of mass to the origin"""

        for frame in range(self.numFrames):
            self.frame = frame
            self.coords[:, :, frame] -= self.centreOfMass

    def fitCharges(self, fixed=[]):

        # Cereate an ESP directory
        espDir = os.path.join(self.outdir, "esp", self.output_directory_name() )
        os.makedirs(espDir, exist_ok=True)

        # Get ESP points
        point_file = os.path.join(espDir, "00000", "grid.dat")
        if os.path.exists(point_file):
            # Load a point file if one exists from a previous job
            esp_points = np.loadtxt(point_file)
            logger.info('Reusing ESP grid from %s' % point_file)
        else:
            # Generate ESP points
            esp_points = ESP.generate_points(self)[0]

        # Run QM simulation
        self.qm.molecule = self
        self.qm.esp_points = esp_points
        self.qm.optimize = False
        self.qm.restrained_dihedrals = None
        self.qm.directory = espDir
        qm_results = self.qm.run()
        if qm_results[0].errored:
            raise RuntimeError('\nQM calculation failed! Check logs at %s\n' % espDir)

        # Safeguard QM code from changing coordinates :)
        assert np.all(np.isclose(self.coords, qm_results[0].coords, atol=1e-6))

        # Fit ESP charges
        self.esp = ESP()
        self.esp.molecule = self
        self.esp.qm_results = qm_results
        self.esp.fixed = fixed
        esp_result = self.esp.run()
        esp_charges, esp_loss = esp_result['charges'], esp_result['loss']

        # Update the charges
        self.charge[:] = esp_charges
        self._rtf.updateCharges(esp_charges)

        return esp_loss, qm_results[0].dipole

    def getDipole(self):
        """Calculate the dipole moment (in Debyes) of the molecule"""

        coords = self.coords[:, :, self.frame] - self.centreOfMass

        dipole = np.zeros(4)
        dipole[:3] = np.dot(self.charge, coords)
        dipole[3] = np.linalg.norm(dipole[:3]) # Total dipole moment
        dipole *= 1e11*const.elementary_charge*const.speed_of_light # e * Ang --> Debye (https://en.wikipedia.org/wiki/Debye)

        return dipole

    def getRotatableDihedrals(self):

        return [dihedral.atoms.copy() for dihedral in self._rotatable_dihedrals]

    def fitDihedrals(self, dihedrals, geomopt=True):
        """
        Dihedrals passed as 4 atom indices
        """

        # Create molecules with rotamers
        molecules = []
        for dihedral in dihedrals:

            nrotamers = 36  # Number of rotamers for each dihedral to compute

            # Create a copy of molecule with "nrotamers" frames
            mol = self.copy()
            while mol.numFrames < nrotamers:
                mol.appendFrames(self)
            assert mol.numFrames == nrotamers

            # Set rotamer coordinates
            angles = np.linspace(-np.pi, np.pi, num=nrotamers, endpoint=False)
            for frame, angle in enumerate(angles):
                mol.frame = frame
                mol.setDihedral(dihedral, angle, bonds=mol.bonds)

            molecules.append(mol)

        # Run QM calculation of the rotamers
        dirname = 'dihedral-opt' if geomopt else 'dihedral-single-point'
        qm_results = []
        for dihedral, molecule in zip(dihedrals, molecules):
            name = "%s-%s-%s-%s" % tuple(self.name[dihedral])
            fitdir = os.path.join(self.outdir, dirname, name, self.output_directory_name())
            os.makedirs(fitdir, exist_ok=True)

            self.qm.molecule = molecule
            self.qm.esp_points = None
            self.qm.optimize = geomopt
            self.qm.restrained_dihedrals = np.array([dihedral])
            self.qm.directory = fitdir
            qm_results.append(self.qm.run())  # TODO submit all jobs at once

        # Fit the dihedral parameters
        df = DihedralFitting()
        df.molecule = self
        df.dihedrals = dihedrals
        df.qm_results = qm_results
        df.result_directory = os.path.join(self.outdir, 'parameters', self.method.name,
                                           self.output_directory_name(), 'plots')

        # In case of FakeQM, the initial parameters are set to zeros.
        # It prevents DihedralFitting class from cheating :D
        if isinstance(self.qm, FakeQM2):
            df.zeroed_parameters = True

        # Fit dihedral parameters
        df.run()

        # Update atom types
        self.atomtype[:] = [self._rtf.type_by_name[name] for name in self.name]

    def _duplicateAtomType(self, atom_index):
        """Duplicate the type of the specified atom"""

        # Get the type name. If the type is already dubplicated, remove the suffix
        type_ = self._rtf.type_by_index[atom_index]
        type_ = re.sub('x\d+$', '', type_)

        # Create a new atom type name
        i = 0
        while ('%sx%d' % (type_, i)) in self._rtf.types:
            i += 1
        newtype = '%sx%d' % (type_, i)
        logger.info('Create a new atom type %s from %s' % (newtype, type_))

        # Duplicate the type in RTF
        # TODO: move to RTF class
        self._rtf.type_by_index[atom_index] = newtype
        self._rtf.mass_by_type[newtype] = self._rtf.mass_by_type[type_]
        self._rtf.types.append(newtype)
        self._rtf.type_by_name[self._rtf.names[atom_index]] = newtype
        self._rtf.type_by_index[atom_index] = newtype
        self._rtf.typeindex_by_type[newtype] = self._rtf.typeindex_by_type[type_] + 1000
        self._rtf.element_by_type[newtype] = self._rtf.element_by_type[type_]

        # Rename the atom types of the equivalent atoms
        for index in self._equivalent_atoms[atom_index]:
            if atom_index != index:
                assert 'x' not in self._rtf.type_by_index[index]
                self._rtf.type_by_index[index] = newtype
                self._rtf.type_by_name[self._rtf.names[index]] = newtype

        # PRM parameters are duplicated during FF evaluation
        # TODO: move to PRM class
        FFEvaluate(self).run(self.coords[:, :, 0])

    def write(self, filename, sel=None, type=None, typemap=None):

        # TODO: remove type mapping
        if typemap:
            mol = self.copy()
            mol.atomtype[:] = [typemap[atomtype] for atomtype in self.atomtype]
            mol.write(filename, sel=sel, type=type)
        else:
            if filename.endswith('.rtf'):
                self._rtf.write(filename)
            elif filename.endswith('.prm'):
                self._prm.write(filename)
            else:
                super().write(filename, sel=sel, type=type)

    def writeParameters(self, original_molecule=None):

        paramDir = os.path.join(self.outdir, 'parameters', self.method.name, self.output_directory_name())
        os.makedirs(paramDir, exist_ok=True)

        typemap = None
        extensions = ('mol2', 'pdb', 'coor')

        if self.method == FFTypeMethod.CGenFF_2b6:
            extensions += ('psf', 'rtf', 'prm')

            # TODO: remove?
            f = open(os.path.join(paramDir, "input.namd"), "w")
            tmp = '''parameters mol.prm
paraTypeCharmm on
coordinates mol.pdb
bincoordinates mol.coor
temperature 0
timestep 0
1-4scaling 1.0
exclude scaled1-4
outputname .out
outputenergies 1
structure mol.psf
cutoff 20.
switching off
stepsPerCycle 1
rigidbonds none
cellBasisVector1 50. 0. 0.
cellBasisVector2 0. 50. 0.
cellBasisVector3 0. 0. 50.
run 0'''
            print(tmp, file=f)
            f.close()

        elif self.method in (FFTypeMethod.GAFF, FFTypeMethod.GAFF2):
            # types need to be remapped because Amber FRCMOD format limits the type to characters
            # writeFrcmod does this on the fly and returns a mapping that needs to be applied to the mol
            # TODO: get rid of this mapping
            frcFile = os.path.join(paramDir, 'mol.frcmod')
            typemap = self._prm.writeFrcmod(self._rtf, frcFile)  # TODO move to FFMolecule.write
            logger.info('Write FRCMOD file: %s' % frcFile)

            tleapFile = os.path.join(paramDir, 'tleap.in')
            with open(tleapFile, 'w') as file_:
                file_.write('loadAmberParams mol.frcmod\n')
                file_.write('A = loadMol2 mol.mol2\n')
                file_.write('saveAmberParm A structure.prmtop mol.crd\n')
                file_.write('quit\n')
            logger.info('Write tleap input file: %s' % tleapFile)

            # TODO: remove?
            f = open(os.path.join(paramDir, "input.namd"), "w")
            tmp = '''parmfile structure.prmtop
amber on
coordinates mol.pdb
bincoordinates mol.coor
temperature 0
timestep 0
1-4scaling 0.83333333
exclude scaled1-4
outputname .out
outputenergies 1
cutoff 20.
switching off
stepsPerCycle 1
rigidbonds none
cellBasisVector1 50. 0. 0.
cellBasisVector2 0. 50. 0.
cellBasisVector3 0. 0. 50.
run 0'''
            print(tmp, file=f)
            f.close()

        else:
            raise NotImplementedError

        for ext in extensions:
            file_ = os.path.join(paramDir, "mol." + ext)
            self.write(file_, typemap=typemap)
            logger.info('Write %s file: %s' % (ext.upper(), file_))

        if original_molecule:
            molFile = os.path.join(paramDir, 'mol-orig.mol2')
            original_molecule.write(molFile, typemap=typemap)
            logger.info('Write MOL2 file (with original coordinates): %s' % molFile)

if __name__ == '__main__':
    pass<|MERGE_RESOLUTION|>--- conflicted
+++ resolved
@@ -6,6 +6,7 @@
 import os
 import re
 import logging
+from copy import deepcopy
 import numpy as np
 from scipy import constants as const
 
@@ -19,14 +20,9 @@
 from htmd.parameterization.ffevaluate import FFEvaluate
 from htmd.parameterization.esp import ESP
 from htmd.parameterization.dihedral import DihedralFitting
-<<<<<<< HEAD
 from htmd.qm import Psi4, FakeQM2
 
 logger = logging.getLogger(__name__)
-=======
-from htmd.qm import Psi4, FakeQM
-from copy import deepcopy
->>>>>>> fc5664b4
 
 
 class FFMolecule(Molecule):
@@ -39,16 +35,8 @@
     def __init__(self, filename=None, name=None, rtf=None, prm=None, netcharge=None, method=FFTypeMethod.CGenFF_2b6,
                  qm=None, outdir="./", mol=None):
 
-<<<<<<< HEAD
-        if not filename.endswith('.mol2'):
-            raise ValueError('Molecule file must be in MOL2 format')
-=======
-        self.method = method
-        self.outdir = outdir
-
-        if filename is not None and not filename.endswith(".mol2"):
-            raise ValueError("Input file must be mol2 format")
->>>>>>> fc5664b4
+        if filename is not None and not filename.endswith('.mol2'):
+            raise ValueError('Input file must be mol2 format')
 
         if mol is None:
             super().__init__(filename=filename, name=name)
