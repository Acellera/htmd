--- conflicted
+++ resolved
@@ -149,11 +149,10 @@
 
     return methyl
 
-<<<<<<< HEAD
+
 def connected_component_subgraphs(graph):
     return (graph.subgraph(component).copy() for component in nx.connected_components(graph))
-=======
->>>>>>> b1326a82
+
 
 def detectParameterizableCores(graph):
     """
@@ -277,7 +276,6 @@
     >>> from htmd.home import home
     >>> from htmd.molecule.molecule import Molecule
     >>> from htmd.parameterization.detect import detectParameterizableDihedrals
-    >>> from htmd.parameterization.util import canonicalizeAtomNames
 
     Find the parameterizable dihedrals of glycol
     >>> molFile = os.path.join(home('test-param'), 'glycol.mol2')
