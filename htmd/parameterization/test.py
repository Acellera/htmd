# (c) 2015-2018 Acellera Ltd http://www.acellera.com
# All Rights Reserved
# Distributed under HTMD Software License Agreement
# No redistribution in whole or part
#
import os
import sys
import shutil
import time
import unittest
from subprocess import call

import numpy as np

from htmd.home import home
from htmd.util import tempname


class TestParameterize(unittest.TestCase):

    def setUp(self):
        if os.environ.get('TRAVIS_OS_NAME') == 'osx':
            self.skipTest('Mac does not work!')

        self.maxDiff = None
        self.dataDir = home(dataDir='test-param')
        self.testDir = os.environ.get('TESTDIR', tempname())

    def _execute(self, refDir, resDir, command):
        os.makedirs(resDir, exist_ok=True)

        molFile = os.path.join(refDir, 'input.mol2')
        self.assertTrue(os.path.exists(molFile))
        shutil.copy(molFile, resDir)

        print('')  # Just for a better readability
        returncode = call(command.split(), cwd=resDir)
        self.assertEqual(returncode, 0)

    def _testFiles(self, refDir, resDir):
        testFiles = []
        exclusions = ('minimize', 'esp', 'dihedral', '.coor', '.svg', 'random-search.log')
        for root, _, files in os.walk(refDir, followlinks=True):
            for file in files:
                relFile = os.path.relpath(os.path.join(root, file), start=refDir)
                if any([relFile.startswith(exclusion) or relFile.endswith(exclusion) for exclusion in exclusions]):
                    continue
                testFiles.append(os.path.join(root, file))

        print('Compared files:')
        for file in testFiles:
            relFile = os.path.relpath(file, start=refDir)
            refFile = os.path.join(refDir, relFile)
            resFile = os.path.join(resDir, relFile)
            print('  %s' % relFile)

            with self.subTest(refFile=refFile):
                self.assertTrue(os.path.exists(resFile))

                with open(refFile) as ref, open(resFile) as res:
                    refLines, resLines = ref.readlines(), res.readlines()

                # Removes first line with the version
                if file.endswith('frcmod') or file.endswith('rtf') or file.endswith('prm'):
                    refLines, resLines = refLines[1:], resLines[1:]

                refFields = [field for line in refLines for field in line.split()]
                resFields = [field for line in resLines for field in line.split()]
                for refField, resField in zip(refFields, resFields):
                    try:
                        if np.isclose(float(refField), float(resField), rtol=0, atol=1e-5):
                            continue
                    except ValueError:
                        if refField == resField:
                            continue
                    self.assertListEqual(refLines, resLines)  # If there is a mismatch, print a diff of all file

        print('')

    def test_load_time(self):

        _started_at = time.time()

        command = 'parameterize -h'
        print('')  # Just for a better readability
        returncode = call(command.split())
        self.assertEqual(returncode, 0)

        elapsed = time.time() - _started_at
        self.assertLessEqual(elapsed, 1.5)

    def test_h2o2_list(self):
        refDir = os.path.join(self.dataDir, 'h2o2_list')
        resDir = os.path.join(self.testDir, 'h2o2_list')
        self._execute(refDir, resDir, 'parameterize input.mol2 -l')
        self._testFiles(refDir, resDir)

    def test_h2o2_gaff2(self):
        refDir = os.path.join(self.dataDir, 'h2o2_gaff2')
        resDir = os.path.join(self.testDir, 'h2o2_gaff2')
        self._execute(refDir, resDir, 'parameterize input.mol2 -f GAFF2 --charge-type Gasteiger --min-type None --no-dihed')
        self._testFiles(refDir, resDir)

    def test_h2o2_outdir(self):
        refDir = os.path.join(self.dataDir, 'h2o2_outdir')
        resDir = os.path.join(self.testDir, 'h2o2_outdir')
        self._execute(refDir, resDir, 'parameterize input.mol2 -f GAFF2 --charge-type Gasteiger --min-type None --no-dihed -o dir')
        self._testFiles(refDir, resDir)

    def test_h2o2_min(self):
        refDir = os.path.join(self.dataDir, 'h2o2_min')
        resDir = os.path.join(self.testDir, 'h2o2_min')
        self._execute(refDir, resDir, 'parameterize input.mol2 -f GAFF2 --charge-type Gasteiger --no-dihed')
        self._testFiles(refDir, resDir)

    def test_h2o2_min_restart(self):
        refDir = os.path.join(self.dataDir, 'h2o2_min_restart')
        resDir = os.path.join(self.testDir, 'h2o2_min_restart')
        shutil.copytree(os.path.join(refDir, 'minimize'), os.path.join(resDir, 'minimize'))
        self._execute(refDir, resDir, 'parameterize input.mol2 --charge-type Gasteiger --no-dihed')
        self._testFiles(refDir, resDir)

    def test_h2o2_esp(self):
        refDir = os.path.join(self.dataDir, 'h2o2_esp')
        resDir = os.path.join(self.testDir, 'h2o2_esp')
        self._execute(refDir, resDir, 'parameterize input.mol2 --min-type None --no-dihed')
        self._testFiles(refDir, resDir)

    def test_h2o2_esp_restart(self):
        refDir = os.path.join(self.dataDir, 'h2o2_esp_restart')
        resDir = os.path.join(self.testDir, 'h2o2_esp_restart')
        shutil.copytree(os.path.join(refDir, 'esp'), os.path.join(resDir, 'esp'))
        self._execute(refDir, resDir, 'parameterize input.mol2 --min-type None --no-dihed')
        self._testFiles(refDir, resDir)

    @unittest.skipUnless(os.environ.get('HTMD_LONGTESTS') == 'yes', 'Too long')
    def test_h2o2_dihed_fix(self):
        refDir = os.path.join(self.dataDir, 'h2o2_dihed_fix')
        resDir = os.path.join(self.testDir, 'h2o2_dihed_fix')
        self._execute(refDir, resDir, 'parameterize input.mol2 --min-type None --charge-type Gasteiger --scan-type None')
        self._testFiles(refDir, resDir)

    def test_h2o2_dihed_fix_restart(self):
        refDir = os.path.join(self.dataDir, 'h2o2_dihed_fix_restart')
        resDir = os.path.join(self.testDir, 'h2o2_dihed_fix_restart')
        shutil.copytree(os.path.join(refDir, 'dihedral-single-point'), os.path.join(resDir, 'dihedral-single-point'))
        self._execute(refDir, resDir, 'parameterize input.mol2 --charge-type Gasteiger --min-type None --scan-type None')
        self._testFiles(refDir, resDir)

    @unittest.skipUnless(os.environ.get('HTMD_VERYLONGTESTS') == 'yes', 'Too long')
    def test_h2o2_dihed_opt(self):
        refDir = os.path.join(self.dataDir, 'h2o2_dihed_opt')
        resDir = os.path.join(self.testDir, 'h2o2_dihed_opt')
        self._execute(refDir, resDir, 'parameterize input.mol2 --charge-type Gasteiger --min-type None')
        self._testFiles(refDir, resDir)

    def test_h2o2_dihed_opt_restart(self):
        refDir = os.path.join(self.dataDir, 'h2o2_dihed_opt_restart')
        resDir = os.path.join(self.testDir, 'h2o2_dihed_opt_restart')
        shutil.copytree(os.path.join(refDir, 'dihedral-opt'), os.path.join(resDir, 'dihedral-opt'))
        self._execute(refDir, resDir, 'parameterize input.mol2 --charge-type Gasteiger --min-type None')
        self._testFiles(refDir, resDir)

    @unittest.skipUnless(sys.version_info.major == 3 and sys.version_info.minor > 5, 'Python 3.5 issue')
    def test_h2o2_full_fake(self):
        refDir = os.path.join(self.dataDir, 'h2o2_full_fake')
        resDir = os.path.join(self.testDir, 'h2o2_full_fake')
        self._execute(refDir, resDir, 'parameterize input.mol2 --fake-qm')
        self._testFiles(refDir, resDir)

    @unittest.skipUnless(sys.version_info.major == 3 and sys.version_info.minor > 5, 'Python 3.5 issue')
    def test_h2o2_full_fake_restart(self):
        refDir = os.path.join(self.dataDir, 'h2o2_full_fake_restart')
        resDir = os.path.join(self.testDir, 'h2o2_full_fake_restart')
        shutil.copytree(os.path.join(refDir, 'minimize'), os.path.join(resDir, 'minimize'))
        shutil.copytree(os.path.join(refDir, 'esp'), os.path.join(resDir, 'esp'))
        shutil.copytree(os.path.join(refDir, 'dihedral-opt'), os.path.join(resDir, 'dihedral-opt'))
        self._execute(refDir, resDir, 'parameterize input.mol2 --fake-qm')
        self._testFiles(refDir, resDir)

    @unittest.skipUnless(os.environ.get('HTMD_VERYLONGTESTS') == 'yes', 'Too long')
    def test_ethene_dihed_fix(self):
        refDir = os.path.join(self.dataDir, 'ethene_dihed_fix')
        resDir = os.path.join(self.testDir, 'ethene_dihed_fix')
        self._execute(refDir, resDir, 'parameterize input.mol2 --charge-type Gasteiger --min-type None --scan-type None')
        self._testFiles(refDir, resDir)

    def test_ethene_dihed_fix_restart(self):
        refDir = os.path.join(self.dataDir, 'ethene_dihed_fix_restart')
        resDir = os.path.join(self.testDir, 'ethene_dihed_fix_restart')
        shutil.copytree(os.path.join(refDir, 'dihedral-single-point'), os.path.join(resDir, 'dihedral-single-point'))
        self._execute(refDir, resDir, 'parameterize input.mol2 --charge-type Gasteiger --min-type None --scan-type None')
        self._testFiles(refDir, resDir)

    @unittest.skipUnless(os.environ.get('HTMD_VERYLONGTESTS') == 'yes', 'Too long')
    def test_glycol_dihed_fix(self):
        refDir = os.path.join(self.dataDir, 'glycol_dihed_fix')
        resDir = os.path.join(self.testDir, 'glycol_dihed_fix')
        self._execute(refDir, resDir, 'parameterize input.mol2 --charge-type Gasteiger --min-type None --scan-type None')
        self._testFiles(refDir, resDir)

    def test_glycol_dihed_fix_restart(self):
        refDir = os.path.join(self.dataDir, 'glycol_dihed_fix_restart')
        resDir = os.path.join(self.testDir, 'glycol_dihed_fix_restart')
        shutil.copytree(os.path.join(refDir, 'dihedral-single-point'), os.path.join(resDir, 'dihedral-single-point'))
        self._execute(refDir, resDir, 'parameterize input.mol2 --charge-type Gasteiger --min-type None --scan-type None')
        self._testFiles(refDir, resDir)

    def test_glycol_dihed_fix_restart_2(self):
        refDir = os.path.join(self.dataDir, 'glycol_dihed_fix_restart')
        resDir = os.path.join(self.testDir, 'glycol_dihed_fix_restart_2')
        shutil.copytree(os.path.join(refDir, 'dihedral-single-point'), os.path.join(resDir, 'dihedral-single-point'))
<<<<<<< HEAD
        dihedrals = ['O1-C1-C2-O2', 'C1-C2-O2-H6']
        self._execute(refDir, resDir, 'parameterize input.mol2 -d {} --charge-type Gasteiger --min-type None --scan-type None'.format(' '.join(dihedrals)))
=======
        dihedrals = ['O1-C2-C3-O4', 'C2-C3-O4-H10']
        self._execute(refDir, resDir, 'parameterize input.mol2 -d {} --charge-type Gasteiger --no-min --no-dihed-opt'.format(' '.join(dihedrals)))
>>>>>>> 01da3991
        self._testFiles(refDir, resDir)

    def test_glycol_dihed_select_1_restart(self):
        refDir = os.path.join(self.dataDir, 'glycol_dihed_select_1_restart')
        resDir = os.path.join(self.testDir, 'glycol_dihed_select_1_restart')
        shutil.copytree(os.path.join(refDir, 'dihedral-single-point'), os.path.join(resDir, 'dihedral-single-point'))
<<<<<<< HEAD
        dihedrals = ['O1-C1-C2-O2',]
        self._execute(refDir, resDir, 'parameterize input.mol2 -d {} --charge-type Gasteiger --min-type None --scan-type None'.format(' '.join(dihedrals)))
=======
        dihedrals = ['O1-C2-C3-O4']
        self._execute(refDir, resDir, 'parameterize input.mol2 -d {} --charge-type Gasteiger --no-min --no-dihed-opt'.format(' '.join(dihedrals)))
>>>>>>> 01da3991
        self._testFiles(refDir, resDir)

    def test_glycol_dihed_select_2_restart(self):
        refDir = os.path.join(self.dataDir, 'glycol_dihed_select_2_restart')
        resDir = os.path.join(self.testDir, 'glycol_dihed_select_2_restart')
        shutil.copytree(os.path.join(refDir, 'dihedral-single-point'), os.path.join(resDir, 'dihedral-single-point'))
<<<<<<< HEAD
        dihedrals = ['C1-C2-O2-H6',]
        self._execute(refDir, resDir, 'parameterize input.mol2 -d {} --charge-type Gasteiger --min-type None --scan-type None'.format(' '.join(dihedrals)))
=======
        dihedrals = ['C2-C3-O4-H10']
        self._execute(refDir, resDir, 'parameterize input.mol2 -d {} --charge-type Gasteiger --no-min --no-dihed-opt'.format(' '.join(dihedrals)))
>>>>>>> 01da3991
        self._testFiles(refDir, resDir)

    @unittest.skipUnless(os.environ.get('HTMD_VERYLONGTESTS') == 'yes', 'Too long')
    def test_ethanolamine_dihed_fix(self):
        refDir = os.path.join(self.dataDir, 'ethanolamine_dihed_fix')
        resDir = os.path.join(self.testDir, 'ethanolamine_dihed_fix')
        self._execute(refDir, resDir, 'parameterize input.mol2 --charge-type Gasteiger --min-type None --scan-type None')
        self._testFiles(refDir, resDir)

    def test_ethanolamine_dihed_fix_restart(self):
        refDir = os.path.join(self.dataDir, 'ethanolamine_dihed_fix_restart')
        resDir = os.path.join(self.testDir, 'ethanolamine_dihed_fix_restart')
        shutil.copytree(os.path.join(refDir, 'dihedral-single-point'), os.path.join(resDir, 'dihedral-single-point'))
        self._execute(refDir, resDir, 'parameterize input.mol2 --charge-type Gasteiger --min-type None --scan-type None')
        self._testFiles(refDir, resDir)

    def test_benzamidine_gasteiger(self):
        refDir = os.path.join(self.dataDir, 'benzamidine_gasteiger')
        resDir = os.path.join(self.testDir, 'benzamidine_gasteiger')
        self._execute(refDir, resDir, 'parameterize input.mol2 --charge-type Gasteiger --min-type None --no-dihed')
        self._testFiles(refDir, resDir)

    def test_benzamidine_gaff(self):
        refDir = os.path.join(self.dataDir, 'benzamidine_gaff')
        resDir = os.path.join(self.testDir, 'benzamidine_gaff')
        self._execute(refDir, resDir, 'parameterize input.mol2 -c 1 -ff GAFF --charge-type Gasteiger --min-type None --no-dihed')
        self._testFiles(refDir, resDir)

    def test_benzamidine_gaff2(self):
        refDir = os.path.join(self.dataDir, 'benzamidine_gaff2')
        resDir = os.path.join(self.testDir, 'benzamidine_gaff2')
        self._execute(refDir, resDir, 'parameterize input.mol2 -c 1 -ff GAFF2 --charge-type Gasteiger --min-type None --no-dihed')
        self._testFiles(refDir, resDir)

    def test_benzamidine_cgenff(self):
        refDir = os.path.join(self.dataDir, 'benzamidine_cgenff')
        resDir = os.path.join(self.testDir, 'benzamidine_cgenff')
        self._execute(refDir, resDir, 'parameterize input.mol2 -c 1 -ff CGenFF_2b6 --charge-type Gasteiger --min-type None --no-dihed')
        self._testFiles(refDir, resDir)

    def test_benzamidine_rtf_prm(self):
        refDir = os.path.join(self.dataDir, 'benzamidine_rtf_prm')
        resDir = os.path.join(self.testDir, 'benzamidine_rtf_prm')
        os.makedirs(resDir, exist_ok=True)
        shutil.copy(os.path.join(refDir, 'input.rtf'), resDir)
        shutil.copy(os.path.join(refDir, 'input.prm'), resDir)
        self._execute(refDir, resDir, 'parameterize input.mol2 -c 1 -ff CGenFF_2b6 --rtf-prm input.rtf input.prm --charge-type Gasteiger --min-type None --no-dihed')
        self._testFiles(refDir, resDir)

    @unittest.skipUnless(os.environ.get('HTMD_VERYLONGTESTS') == 'yes', 'Too long')
    def test_benzamidine_full(self):
        assert 'HTMD_CONFIG' in os.environ, '"HTMD_CONFIG" environment variable has to be set'
        refDir = os.path.join(self.dataDir, 'benzamidine_full')
        resDir = os.path.join(self.testDir, 'benzamidine_full')
        self._execute(refDir, resDir, 'parameterize input.mol2 -c 1 -ff GAFF2 CGenFF_2b6 --basis 6-31G* -q Slurm')
        self._testFiles(refDir, resDir)

    @unittest.skipUnless(os.environ.get('HTMD_LONGTESTS') == 'yes', 'Too long')
    def test_benzamidine_full_restart(self):
        refDir = os.path.join(self.dataDir, 'benzamidine_full_restart')
        resDir = os.path.join(self.testDir, 'benzamidine_full_restart')
        shutil.copytree(os.path.join(refDir, 'minimize'), os.path.join(resDir, 'minimize'))
        shutil.copytree(os.path.join(refDir, 'esp'), os.path.join(resDir, 'esp'))
        shutil.copytree(os.path.join(refDir, 'dihedral-opt'), os.path.join(resDir, 'dihedral-opt'))
        self._execute(refDir, resDir, 'parameterize input.mol2 -c 1 -ff GAFF2 CGenFF_2b6 --basis 6-31G*')
        self._testFiles(refDir, resDir)

    @unittest.skipUnless(os.environ.get('HTMD_UNSTABLETESTS') == 'yes', 'Unstable')
    def test_benzamidine_esp_freeze_restart(self):
        refDir = os.path.join(self.dataDir, 'benzamidine_esp_freeze_restart')
        resDir = os.path.join(self.testDir, 'benzamidine_esp_freeze_restart')
        shutil.copytree(os.path.join(refDir, 'minimize'), os.path.join(resDir, 'minimize'))
        shutil.copytree(os.path.join(refDir, 'esp'), os.path.join(resDir, 'esp'))
        self._execute(refDir, resDir, 'parameterize input.mol2 -c 1 -ff GAFF2 CGenFF_2b6 --fix-charge N14 --basis 6-31G* --no-dihed')
        self._testFiles(refDir, resDir)

    @unittest.skipUnless(os.environ.get('HTMD_UNSTABLETESTS') == 'yes', 'Unstable')
    def test_benzamidine_dihed_select_restart(self):
        refDir = os.path.join(self.dataDir, 'benzamidine_dihed_select_restart')
        resDir = os.path.join(self.testDir, 'benzamidine_dihed_select_restart')
        shutil.copytree(os.path.join(refDir, 'minimize'), os.path.join(resDir, 'minimize'))
        shutil.copytree(os.path.join(refDir, 'esp'), os.path.join(resDir, 'esp'))
        shutil.copytree(os.path.join(refDir, 'dihedral-opt'), os.path.join(resDir, 'dihedral-opt'))
        self._execute(refDir, resDir, 'parameterize input.mol2 -c 1 -ff GAFF2 CGenFF_2b6 -d C2-C1-C7-N13 --basis 6-31G*')
        self._testFiles(refDir, resDir)

    def test_h2o2_dihed_opt_mm_fake(self):
        refDir = os.path.join(self.dataDir, 'h2o2_min_mm_dihed_opt_mm_fake')
        resDir = os.path.join(self.testDir, 'h2o2_min_mm_dihed_opt_mm_fake')
        self._execute(refDir, resDir, 'parameterize input.mol2 -f GAFF2 --charge-type Gasteiger --min-type mm --scan-type mm --fake-qm')
        self._testFiles(refDir, resDir)


if __name__ == '__main__':
    unittest.main(verbosity=2)<|MERGE_RESOLUTION|>--- conflicted
+++ resolved
@@ -210,39 +210,24 @@
         refDir = os.path.join(self.dataDir, 'glycol_dihed_fix_restart')
         resDir = os.path.join(self.testDir, 'glycol_dihed_fix_restart_2')
         shutil.copytree(os.path.join(refDir, 'dihedral-single-point'), os.path.join(resDir, 'dihedral-single-point'))
-<<<<<<< HEAD
-        dihedrals = ['O1-C1-C2-O2', 'C1-C2-O2-H6']
+        dihedrals = ['O1-C2-C3-O4', 'C2-C3-O4-H10']
         self._execute(refDir, resDir, 'parameterize input.mol2 -d {} --charge-type Gasteiger --min-type None --scan-type None'.format(' '.join(dihedrals)))
-=======
-        dihedrals = ['O1-C2-C3-O4', 'C2-C3-O4-H10']
-        self._execute(refDir, resDir, 'parameterize input.mol2 -d {} --charge-type Gasteiger --no-min --no-dihed-opt'.format(' '.join(dihedrals)))
->>>>>>> 01da3991
         self._testFiles(refDir, resDir)
 
     def test_glycol_dihed_select_1_restart(self):
         refDir = os.path.join(self.dataDir, 'glycol_dihed_select_1_restart')
         resDir = os.path.join(self.testDir, 'glycol_dihed_select_1_restart')
         shutil.copytree(os.path.join(refDir, 'dihedral-single-point'), os.path.join(resDir, 'dihedral-single-point'))
-<<<<<<< HEAD
-        dihedrals = ['O1-C1-C2-O2',]
+        dihedrals = ['O1-C2-C3-O4']
         self._execute(refDir, resDir, 'parameterize input.mol2 -d {} --charge-type Gasteiger --min-type None --scan-type None'.format(' '.join(dihedrals)))
-=======
-        dihedrals = ['O1-C2-C3-O4']
-        self._execute(refDir, resDir, 'parameterize input.mol2 -d {} --charge-type Gasteiger --no-min --no-dihed-opt'.format(' '.join(dihedrals)))
->>>>>>> 01da3991
         self._testFiles(refDir, resDir)
 
     def test_glycol_dihed_select_2_restart(self):
         refDir = os.path.join(self.dataDir, 'glycol_dihed_select_2_restart')
         resDir = os.path.join(self.testDir, 'glycol_dihed_select_2_restart')
         shutil.copytree(os.path.join(refDir, 'dihedral-single-point'), os.path.join(resDir, 'dihedral-single-point'))
-<<<<<<< HEAD
-        dihedrals = ['C1-C2-O2-H6',]
+        dihedrals = ['C2-C3-O4-H10']
         self._execute(refDir, resDir, 'parameterize input.mol2 -d {} --charge-type Gasteiger --min-type None --scan-type None'.format(' '.join(dihedrals)))
-=======
-        dihedrals = ['C2-C3-O4-H10']
-        self._execute(refDir, resDir, 'parameterize input.mol2 -d {} --charge-type Gasteiger --no-min --no-dihed-opt'.format(' '.join(dihedrals)))
->>>>>>> 01da3991
         self._testFiles(refDir, resDir)
 
     @unittest.skipUnless(os.environ.get('HTMD_VERYLONGTESTS') == 'yes', 'Too long')
