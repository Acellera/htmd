# (c) 2015-2018 Acellera Ltd http://www.acellera.com
# All Rights Reserved
# Distributed under HTMD Software License Agreement
# No redistribution in whole or part
#
import os
import sys
import shutil
import time
import unittest
from subprocess import call

import numpy as np

from htmd.home import home
from htmd.util import tempname


class TestParameterize(unittest.TestCase):

    def setUp(self):
        if os.environ.get('TRAVIS_OS_NAME') == 'osx':
            self.skipTest('Mac does not work!')

        self.maxDiff = None
        self.dataDir = home(dataDir='test-param')
        self.testDir = os.environ.get('TESTDIR', tempname())

    def _execute(self, refDir, resDir, command):
        os.makedirs(resDir, exist_ok=True)

        molFile = os.path.join(refDir, 'input.mol2')
        self.assertTrue(os.path.exists(molFile))
        shutil.copy(molFile, resDir)

        print('')  # Just for a better readability
        returncode = call(command.split(), cwd=resDir)
        self.assertEqual(returncode, 0)

    def _testFiles(self, refDir, resDir):
        testFiles = []
        exclusions = ('minimize', 'esp', 'dihedral', '.coor', '.svg', 'random-search.log')
        for root, _, files in os.walk(refDir, followlinks=True):
            for file in files:
                relFile = os.path.relpath(os.path.join(root, file), start=refDir)
                if any([relFile.startswith(exclusion) or relFile.endswith(exclusion) for exclusion in exclusions]):
                    continue
                testFiles.append(os.path.join(root, file))

        print('Compared files:')
        for file in testFiles:
            relFile = os.path.relpath(file, start=refDir)
            refFile = os.path.join(refDir, relFile)
            resFile = os.path.join(resDir, relFile)
            print('  %s' % relFile)

            with self.subTest(refFile=refFile):
                self.assertTrue(os.path.exists(resFile))

                with open(refFile) as ref, open(resFile) as res:
                    refLines, resLines = ref.readlines(), res.readlines()

                # Removes first line with the version
                if file.endswith('frcmod') or file.endswith('rtf') or file.endswith('prm'):
                    refLines, resLines = refLines[1:], resLines[1:]

                refFields = [field for line in refLines for field in line.split()]
                resFields = [field for line in resLines for field in line.split()]
                for refField, resField in zip(refFields, resFields):
                    try:
                        if np.isclose(float(refField), float(resField), rtol=0, atol=1e-5):
                            continue
                    except ValueError:
                        if refField == resField:
                            continue
                    self.assertListEqual(refLines, resLines)  # If there is a mismatch, print a diff of all file

        print('')

<<<<<<< HEAD
    def test_parameterize_speed(self):
=======
    def test_load_time(self):
>>>>>>> 01da3991

        _started_at = time.time()

        command = 'parameterize -h'
        print('')  # Just for a better readability
        returncode = call(command.split())
        self.assertEqual(returncode, 0)

        elapsed = time.time() - _started_at
        self.assertLessEqual(elapsed, 1.5)

    def test_h2o2_list(self):
        refDir = os.path.join(self.dataDir, 'h2o2_list')
        resDir = os.path.join(self.testDir, 'h2o2_list')
        self._execute(refDir, resDir, 'parameterize input.mol2 -l')
        self._testFiles(refDir, resDir)

    def test_h2o2_gaff2(self):
        refDir = os.path.join(self.dataDir, 'h2o2_gaff2')
        resDir = os.path.join(self.testDir, 'h2o2_gaff2')
        self._execute(refDir, resDir, 'parameterize input.mol2 -f GAFF2 --charge-type Gasteiger --no-min --no-dihed')
        self._testFiles(refDir, resDir)

    def test_h2o2_outdir(self):
        refDir = os.path.join(self.dataDir, 'h2o2_outdir')
        resDir = os.path.join(self.testDir, 'h2o2_outdir')
        self._execute(refDir, resDir, 'parameterize input.mol2 -f GAFF2 --charge-type Gasteiger --no-min --no-dihed -o dir')
        self._testFiles(refDir, resDir)

    def test_h2o2_min(self):
        refDir = os.path.join(self.dataDir, 'h2o2_min')
        resDir = os.path.join(self.testDir, 'h2o2_min')
        self._execute(refDir, resDir, 'parameterize input.mol2 -f GAFF2 --charge-type Gasteiger --no-dihed')
        self._testFiles(refDir, resDir)

    def test_h2o2_min_restart(self):
        refDir = os.path.join(self.dataDir, 'h2o2_min_restart')
        resDir = os.path.join(self.testDir, 'h2o2_min_restart')
        shutil.copytree(os.path.join(refDir, 'minimize'), os.path.join(resDir, 'minimize'))
        self._execute(refDir, resDir, 'parameterize input.mol2 --charge-type Gasteiger --no-dihed')
        self._testFiles(refDir, resDir)

    def test_h2o2_esp(self):
        refDir = os.path.join(self.dataDir, 'h2o2_esp')
        resDir = os.path.join(self.testDir, 'h2o2_esp')
        self._execute(refDir, resDir, 'parameterize input.mol2 --no-min --no-dihed')
        self._testFiles(refDir, resDir)

    def test_h2o2_esp_restart(self):
        refDir = os.path.join(self.dataDir, 'h2o2_esp_restart')
        resDir = os.path.join(self.testDir, 'h2o2_esp_restart')
        shutil.copytree(os.path.join(refDir, 'esp'), os.path.join(resDir, 'esp'))
        self._execute(refDir, resDir, 'parameterize input.mol2 --no-min --no-dihed')
        self._testFiles(refDir, resDir)

    @unittest.skipUnless(os.environ.get('HTMD_LONGTESTS') == 'yes', 'Too long')
    def test_h2o2_dihed_fix(self):
        refDir = os.path.join(self.dataDir, 'h2o2_dihed_fix')
        resDir = os.path.join(self.testDir, 'h2o2_dihed_fix')
        self._execute(refDir, resDir, 'parameterize input.mol2 --no-min --charge-type Gasteiger --no-dihed-opt')
        self._testFiles(refDir, resDir)

    def test_h2o2_dihed_fix_restart(self):
        refDir = os.path.join(self.dataDir, 'h2o2_dihed_fix_restart')
        resDir = os.path.join(self.testDir, 'h2o2_dihed_fix_restart')
        shutil.copytree(os.path.join(refDir, 'dihedral-single-point'), os.path.join(resDir, 'dihedral-single-point'))
        self._execute(refDir, resDir, 'parameterize input.mol2 --charge-type Gasteiger --no-min --no-dihed-opt')
        self._testFiles(refDir, resDir)

    @unittest.skipUnless(os.environ.get('HTMD_VERYLONGTESTS') == 'yes', 'Too long')
    def test_h2o2_dihed_opt(self):
        refDir = os.path.join(self.dataDir, 'h2o2_dihed_opt')
        resDir = os.path.join(self.testDir, 'h2o2_dihed_opt')
        self._execute(refDir, resDir, 'parameterize input.mol2 --charge-type Gasteiger --no-min')
        self._testFiles(refDir, resDir)

    def test_h2o2_dihed_opt_restart(self):
        refDir = os.path.join(self.dataDir, 'h2o2_dihed_opt_restart')
        resDir = os.path.join(self.testDir, 'h2o2_dihed_opt_restart')
        shutil.copytree(os.path.join(refDir, 'dihedral-opt'), os.path.join(resDir, 'dihedral-opt'))
        self._execute(refDir, resDir, 'parameterize input.mol2 --charge-type Gasteiger --no-min')
        self._testFiles(refDir, resDir)

    @unittest.skipUnless(sys.version_info.major == 3 and sys.version_info.minor > 5, 'Python 3.5 issue')
    def test_h2o2_full_fake(self):
        refDir = os.path.join(self.dataDir, 'h2o2_full_fake')
        resDir = os.path.join(self.testDir, 'h2o2_full_fake')
        self._execute(refDir, resDir, 'parameterize input.mol2 --fake-qm')
        self._testFiles(refDir, resDir)

    @unittest.skipUnless(sys.version_info.major == 3 and sys.version_info.minor > 5, 'Python 3.5 issue')
    def test_h2o2_full_fake_restart(self):
        refDir = os.path.join(self.dataDir, 'h2o2_full_fake_restart')
        resDir = os.path.join(self.testDir, 'h2o2_full_fake_restart')
        shutil.copytree(os.path.join(refDir, 'minimize'), os.path.join(resDir, 'minimize'))
        shutil.copytree(os.path.join(refDir, 'esp'), os.path.join(resDir, 'esp'))
        shutil.copytree(os.path.join(refDir, 'dihedral-opt'), os.path.join(resDir, 'dihedral-opt'))
        self._execute(refDir, resDir, 'parameterize input.mol2 --fake-qm')
        self._testFiles(refDir, resDir)

    @unittest.skipUnless(os.environ.get('HTMD_VERYLONGTESTS') == 'yes', 'Too long')
    def test_ethene_dihed_fix(self):
        refDir = os.path.join(self.dataDir, 'ethene_dihed_fix')
        resDir = os.path.join(self.testDir, 'ethene_dihed_fix')
        self._execute(refDir, resDir, 'parameterize input.mol2 --charge-type Gasteiger --no-min --no-dihed-opt')
        self._testFiles(refDir, resDir)

    def test_ethene_dihed_fix_restart(self):
        refDir = os.path.join(self.dataDir, 'ethene_dihed_fix_restart')
        resDir = os.path.join(self.testDir, 'ethene_dihed_fix_restart')
        shutil.copytree(os.path.join(refDir, 'dihedral-single-point'), os.path.join(resDir, 'dihedral-single-point'))
        self._execute(refDir, resDir, 'parameterize input.mol2 --charge-type Gasteiger --no-min --no-dihed-opt')
        self._testFiles(refDir, resDir)

    @unittest.skipUnless(os.environ.get('HTMD_VERYLONGTESTS') == 'yes', 'Too long')
    def test_glycol_dihed_fix(self):
        refDir = os.path.join(self.dataDir, 'glycol_dihed_fix')
        resDir = os.path.join(self.testDir, 'glycol_dihed_fix')
        self._execute(refDir, resDir, 'parameterize input.mol2 --charge-type Gasteiger --no-min --no-dihed-opt')
        self._testFiles(refDir, resDir)

    def test_glycol_dihed_fix_restart(self):
        refDir = os.path.join(self.dataDir, 'glycol_dihed_fix_restart')
        resDir = os.path.join(self.testDir, 'glycol_dihed_fix_restart')
        shutil.copytree(os.path.join(refDir, 'dihedral-single-point'), os.path.join(resDir, 'dihedral-single-point'))
        self._execute(refDir, resDir, 'parameterize input.mol2 --charge-type Gasteiger --no-min --no-dihed-opt')
        self._testFiles(refDir, resDir)

    def test_glycol_dihed_fix_restart_2(self):
        refDir = os.path.join(self.dataDir, 'glycol_dihed_fix_restart')
        resDir = os.path.join(self.testDir, 'glycol_dihed_fix_restart_2')
        shutil.copytree(os.path.join(refDir, 'dihedral-single-point'), os.path.join(resDir, 'dihedral-single-point'))
        dihedrals = ['O1-C2-C3-O4', 'C2-C3-O4-H10']
        self._execute(refDir, resDir, 'parameterize input.mol2 -d {} --charge-type Gasteiger --no-min --no-dihed-opt'.format(' '.join(dihedrals)))
        self._testFiles(refDir, resDir)

    def test_glycol_dihed_select_1_restart(self):
        refDir = os.path.join(self.dataDir, 'glycol_dihed_select_1_restart')
        resDir = os.path.join(self.testDir, 'glycol_dihed_select_1_restart')
        shutil.copytree(os.path.join(refDir, 'dihedral-single-point'), os.path.join(resDir, 'dihedral-single-point'))
        dihedrals = ['O1-C2-C3-O4']
        self._execute(refDir, resDir, 'parameterize input.mol2 -d {} --charge-type Gasteiger --no-min --no-dihed-opt'.format(' '.join(dihedrals)))
        self._testFiles(refDir, resDir)

    def test_glycol_dihed_select_2_restart(self):
        refDir = os.path.join(self.dataDir, 'glycol_dihed_select_2_restart')
        resDir = os.path.join(self.testDir, 'glycol_dihed_select_2_restart')
        shutil.copytree(os.path.join(refDir, 'dihedral-single-point'), os.path.join(resDir, 'dihedral-single-point'))
        dihedrals = ['C2-C3-O4-H10']
        self._execute(refDir, resDir, 'parameterize input.mol2 -d {} --charge-type Gasteiger --no-min --no-dihed-opt'.format(' '.join(dihedrals)))
        self._testFiles(refDir, resDir)

    @unittest.skipUnless(os.environ.get('HTMD_VERYLONGTESTS') == 'yes', 'Too long')
    def test_ethanolamine_dihed_fix(self):
        refDir = os.path.join(self.dataDir, 'ethanolamine_dihed_fix')
        resDir = os.path.join(self.testDir, 'ethanolamine_dihed_fix')
        self._execute(refDir, resDir, 'parameterize input.mol2 --charge-type Gasteiger --no-min --no-dihed-opt')
        self._testFiles(refDir, resDir)

    def test_ethanolamine_dihed_fix_restart(self):
        refDir = os.path.join(self.dataDir, 'ethanolamine_dihed_fix_restart')
        resDir = os.path.join(self.testDir, 'ethanolamine_dihed_fix_restart')
        shutil.copytree(os.path.join(refDir, 'dihedral-single-point'), os.path.join(resDir, 'dihedral-single-point'))
        self._execute(refDir, resDir, 'parameterize input.mol2 --charge-type Gasteiger --no-min --no-dihed-opt')
        self._testFiles(refDir, resDir)

    def test_benzamidine_gasteiger(self):
        refDir = os.path.join(self.dataDir, 'benzamidine_gasteiger')
        resDir = os.path.join(self.testDir, 'benzamidine_gasteiger')
        self._execute(refDir, resDir, 'parameterize input.mol2 --charge-type Gasteiger --no-min --no-dihed')
        self._testFiles(refDir, resDir)

    def test_benzamidine_gaff(self):
        refDir = os.path.join(self.dataDir, 'benzamidine_gaff')
        resDir = os.path.join(self.testDir, 'benzamidine_gaff')
        self._execute(refDir, resDir, 'parameterize input.mol2 -c 1 -ff GAFF --charge-type Gasteiger --no-min --no-dihed')
        self._testFiles(refDir, resDir)

    def test_benzamidine_gaff2(self):
        refDir = os.path.join(self.dataDir, 'benzamidine_gaff2')
        resDir = os.path.join(self.testDir, 'benzamidine_gaff2')
        self._execute(refDir, resDir, 'parameterize input.mol2 -c 1 -ff GAFF2 --charge-type Gasteiger --no-min --no-dihed')
        self._testFiles(refDir, resDir)

    def test_benzamidine_cgenff(self):
        refDir = os.path.join(self.dataDir, 'benzamidine_cgenff')
        resDir = os.path.join(self.testDir, 'benzamidine_cgenff')
        self._execute(refDir, resDir, 'parameterize input.mol2 -c 1 -ff CGenFF_2b6 --charge-type Gasteiger --no-min --no-dihed')
        self._testFiles(refDir, resDir)

    def test_benzamidine_rtf_prm(self):
        refDir = os.path.join(self.dataDir, 'benzamidine_rtf_prm')
        resDir = os.path.join(self.testDir, 'benzamidine_rtf_prm')
        os.makedirs(resDir, exist_ok=True)
        shutil.copy(os.path.join(refDir, 'input.rtf'), resDir)
        shutil.copy(os.path.join(refDir, 'input.prm'), resDir)
        self._execute(refDir, resDir, 'parameterize input.mol2 -c 1 -ff CGenFF_2b6 --rtf-prm input.rtf input.prm --charge-type Gasteiger --no-min --no-dihed')
        self._testFiles(refDir, resDir)

    @unittest.skipUnless(os.environ.get('HTMD_VERYLONGTESTS') == 'yes', 'Too long')
    def test_benzamidine_full(self):
        assert 'HTMD_CONFIG' in os.environ, '"HTMD_CONFIG" environment variable has to be set'
        refDir = os.path.join(self.dataDir, 'benzamidine_full')
        resDir = os.path.join(self.testDir, 'benzamidine_full')
        self._execute(refDir, resDir, 'parameterize input.mol2 -c 1 -ff GAFF2 CGenFF_2b6 --basis 6-31G* -q Slurm')
        self._testFiles(refDir, resDir)

    @unittest.skipUnless(os.environ.get('HTMD_LONGTESTS') == 'yes', 'Too long')
    def test_benzamidine_full_restart(self):
        refDir = os.path.join(self.dataDir, 'benzamidine_full_restart')
        resDir = os.path.join(self.testDir, 'benzamidine_full_restart')
        shutil.copytree(os.path.join(refDir, 'minimize'), os.path.join(resDir, 'minimize'))
        shutil.copytree(os.path.join(refDir, 'esp'), os.path.join(resDir, 'esp'))
        shutil.copytree(os.path.join(refDir, 'dihedral-opt'), os.path.join(resDir, 'dihedral-opt'))
        self._execute(refDir, resDir, 'parameterize input.mol2 -c 1 -ff GAFF2 CGenFF_2b6 --basis 6-31G*')
        self._testFiles(refDir, resDir)

    @unittest.skipUnless(os.environ.get('HTMD_UNSTABLETESTS') == 'yes', 'Unstable')
    def test_benzamidine_esp_freeze_restart(self):
        refDir = os.path.join(self.dataDir, 'benzamidine_esp_freeze_restart')
        resDir = os.path.join(self.testDir, 'benzamidine_esp_freeze_restart')
        shutil.copytree(os.path.join(refDir, 'minimize'), os.path.join(resDir, 'minimize'))
        shutil.copytree(os.path.join(refDir, 'esp'), os.path.join(resDir, 'esp'))
        self._execute(refDir, resDir, 'parameterize input.mol2 -c 1 -ff GAFF2 CGenFF_2b6 --fix-charge N14 --basis 6-31G* --no-dihed')
        self._testFiles(refDir, resDir)

    @unittest.skipUnless(os.environ.get('HTMD_UNSTABLETESTS') == 'yes', 'Unstable')
    def test_benzamidine_dihed_select_restart(self):
        refDir = os.path.join(self.dataDir, 'benzamidine_dihed_select_restart')
        resDir = os.path.join(self.testDir, 'benzamidine_dihed_select_restart')
        shutil.copytree(os.path.join(refDir, 'minimize'), os.path.join(resDir, 'minimize'))
        shutil.copytree(os.path.join(refDir, 'esp'), os.path.join(resDir, 'esp'))
        shutil.copytree(os.path.join(refDir, 'dihedral-opt'), os.path.join(resDir, 'dihedral-opt'))
        self._execute(refDir, resDir, 'parameterize input.mol2 -c 1 -ff GAFF2 CGenFF_2b6 -d C2-C1-C7-N13 --basis 6-31G*')
<<<<<<< HEAD
        self._testFiles(refDir, resDir)

    def test_water_full(self):
        refDir = os.path.join(self.dataDir, 'water_full')
        resDir = os.path.join(self.testDir, 'water_full')
        self._execute(refDir, resDir, 'parameterize input.mol2')
=======
>>>>>>> 01da3991
        self._testFiles(refDir, resDir)


if __name__ == '__main__':
    unittest.main(verbosity=2)<|MERGE_RESOLUTION|>--- conflicted
+++ resolved
@@ -77,11 +77,7 @@
 
         print('')
 
-<<<<<<< HEAD
-    def test_parameterize_speed(self):
-=======
     def test_load_time(self):
->>>>>>> 01da3991
 
         _started_at = time.time()
 
@@ -316,15 +312,12 @@
         shutil.copytree(os.path.join(refDir, 'esp'), os.path.join(resDir, 'esp'))
         shutil.copytree(os.path.join(refDir, 'dihedral-opt'), os.path.join(resDir, 'dihedral-opt'))
         self._execute(refDir, resDir, 'parameterize input.mol2 -c 1 -ff GAFF2 CGenFF_2b6 -d C2-C1-C7-N13 --basis 6-31G*')
-<<<<<<< HEAD
         self._testFiles(refDir, resDir)
 
     def test_water_full(self):
         refDir = os.path.join(self.dataDir, 'water_full')
         resDir = os.path.join(self.testDir, 'water_full')
         self._execute(refDir, resDir, 'parameterize input.mol2')
-=======
->>>>>>> 01da3991
         self._testFiles(refDir, resDir)
 
 
