--- conflicted
+++ resolved
@@ -92,39 +92,23 @@
 
     def test_h2o2_list(self):
         refDir = os.path.join(self.dataDir, 'h2o2_list')
-<<<<<<< HEAD
         resDir = os.path.join(self.testDir, 'h2o2_list')
-        self._test(refDir, resDir, 'parameterize -m input.mol2 -l')
-=======
-        self._test(refDir, tempname(), 'parameterize input.mol2 -l')
->>>>>>> 78aa23f9
+        self._test(refDir, resDir, 'parameterize input.mol2 -l')
 
     def test_h2o2_gaff2(self):
         refDir = os.path.join(self.dataDir, 'h2o2_gaff2')
-<<<<<<< HEAD
         resDir = os.path.join(self.testDir, 'h2o2_gaff2')
-        self._test(refDir, resDir, 'parameterize -m input.mol2 -f GAFF2 --no-min --no-esp --no-torsions')
-=======
-        self._test(refDir, tempname(), 'parameterize input.mol2 --no-min --no-esp --no-dihed')
->>>>>>> 78aa23f9
+        self._test(refDir, resDir, 'parameterize input.mol2 -f GAFF2 --no-min --no-esp --no-dihed')
 
     def test_h2o2_outdir(self):
         refDir = os.path.join(self.dataDir, 'h2o2_outdir')
-<<<<<<< HEAD
         resDir = os.path.join(self.testDir, 'h2o2_outdir')
-        self._test(refDir, resDir, 'parameterize -m input.mol2 -f GAFF2 --no-min --no-esp --no-torsions -o dir')
-=======
-        self._test(refDir, tempname(), 'parameterize input.mol2 --no-min --no-esp --no-dihed -o dir')
->>>>>>> 78aa23f9
+        self._test(refDir, resDir, 'parameterize input.mol2 -f GAFF2 --no-min --no-esp --no-dihed -o dir')
 
     def test_h2o2_min(self):
         refDir = os.path.join(self.dataDir, 'h2o2_min')
-<<<<<<< HEAD
         resDir = os.path.join(self.testDir, 'h2o2_min')
-        self._test(refDir, resDir, 'parameterize -m input.mol2 -f GAFF2 --no-esp --no-torsions')
-=======
-        self._test(refDir, tempname(), 'parameterize input.mol2 --no-esp --no-dihed')
->>>>>>> 78aa23f9
+        self._test(refDir, resDir, 'parameterize input.mol2 -f GAFF2 --no-esp --no-dihed')
 
     def test_h2o2_min_restart(self):
         refDir = os.path.join(self.dataDir, 'h2o2_min_restart')
@@ -134,12 +118,8 @@
 
     def test_h2o2_esp(self):
         refDir = os.path.join(self.dataDir, 'h2o2_esp')
-<<<<<<< HEAD
         resDir = os.path.join(self.testDir, 'h2o2_esp')
-        self._test(refDir, resDir, 'parameterize -m input.mol2 -f GAFF2 --no-min --no-torsions')
-=======
-        self._test(refDir, tempname(), 'parameterize input.mol2 --no-min --no-dihed')
->>>>>>> 78aa23f9
+        self._test(refDir, resDir, 'parameterize input.mol2 --no-min --no-dihed')
 
     def test_h2o2_esp_restart(self):
         refDir = os.path.join(self.dataDir, 'h2o2_esp_restart')
@@ -150,12 +130,8 @@
     @unittest.skipUnless(os.environ.get('HTMD_LONGTESTS') == 'yes', 'Too long')
     def test_h2o2_dihed_fix(self):
         refDir = os.path.join(self.dataDir, 'h2o2_dihed_fix')
-<<<<<<< HEAD
         resDir = os.path.join(self.testDir, 'h2o2_dihed_fix')
-        self._test(refDir, resDir, 'parameterize -m input.mol2 -f GAFF2 --no-min --no-esp --no-geomopt')
-=======
-        self._test(refDir, tempname(), 'parameterize input.mol2 --no-min --no-esp --no-dihed-opt')
->>>>>>> 78aa23f9
+        self._test(refDir, resDir, 'parameterize input.mol2 --no-min --no-esp --no-dihed-opt')
 
     def test_h2o2_dihed_fix_restart(self):
         refDir = os.path.join(self.dataDir, 'h2o2_dihed_fix_restart')
@@ -166,12 +142,8 @@
     @unittest.skipUnless(os.environ.get('HTMD_VERYLONGTESTS') == 'yes', 'Too long')
     def test_h2o2_dihed_opt(self):
         refDir = os.path.join(self.dataDir, 'h2o2_dihed_opt')
-<<<<<<< HEAD
         resDir = os.path.join(self.testDir, 'h2o2_dihed_opt')
-        self._test(refDir, resDir, 'parameterize -m input.mol2 -f GAFF2 --no-min --no-esp')
-=======
-        self._test(refDir, tempname(), 'parameterize input.mol2 --no-min --no-esp')
->>>>>>> 78aa23f9
+        self._test(refDir, resDir, 'parameterize input.mol2 --no-min --no-esp')
 
     def test_h2o2_dihed_opt_restart(self):
         refDir = os.path.join(self.dataDir, 'h2o2_dihed_opt_restart')
@@ -182,12 +154,8 @@
     @unittest.skipUnless(sys.version_info.major == 3 and sys.version_info.minor > 5, 'Python 3.5 issue')
     def test_h2o2_full_fake(self):
         refDir = os.path.join(self.dataDir, 'h2o2_full_fake')
-<<<<<<< HEAD
         resDir = os.path.join(self.testDir, 'h2o2_full_fake')
-        self._test(refDir, resDir, 'parameterize -m input.mol2 -f GAFF2 --fake-qm')
-=======
-        self._test(refDir, tempname(), 'parameterize input.mol2 --fake-qm')
->>>>>>> 78aa23f9
+        self._test(refDir, resDir, 'parameterize input.mol2 --fake-qm')
 
     @unittest.skipUnless(sys.version_info.major == 3 and sys.version_info.minor > 5, 'Python 3.5 issue')
     def test_h2o2_full_fake_restart(self):
@@ -201,12 +169,8 @@
     @unittest.skipUnless(os.environ.get('HTMD_VERYLONGTESTS') == 'yes', 'Too long')
     def test_ethene_dihed_fix(self):
         refDir = os.path.join(self.dataDir, 'ethene_dihed_fix')
-<<<<<<< HEAD
         resDir = os.path.join(self.testDir, 'ethene_dihed_fix')
-        self._test(refDir, resDir, 'parameterize -m input.mol2 -f GAFF2 --no-min --no-esp --no-geomopt')
-=======
-        self._test(refDir, tempname(), 'parameterize input.mol2 --no-min --no-esp --no-dihed-opt')
->>>>>>> 78aa23f9
+        self._test(refDir, resDir, 'parameterize input.mol2 --no-min --no-esp --no-dihed-opt')
 
     def test_ethene_dihed_fix_restart(self):
         refDir = os.path.join(self.dataDir, 'ethene_dihed_fix')
@@ -217,12 +181,8 @@
     @unittest.skipUnless(os.environ.get('HTMD_VERYLONGTESTS') == 'yes', 'Too long')
     def test_glycol_dihed_fix(self):
         refDir = os.path.join(self.dataDir, 'glycol_dihed_fix')
-<<<<<<< HEAD
         resDir = os.path.join(self.testDir, 'glycol_dihed_fix')
-        self._test(refDir, resDir, 'parameterize -m input.mol2 -f GAFF2 --no-min --no-esp --no-geomopt')
-=======
-        self._test(refDir, tempname(), 'parameterize input.mol2 --no-min --no-esp --no-dihed-opt')
->>>>>>> 78aa23f9
+        self._test(refDir, resDir, 'parameterize input.mol2 --no-min --no-esp --no-dihed-opt')
 
     def test_glycol_dihed_fix_restart(self):
         refDir = os.path.join(self.dataDir, 'glycol_dihed_fix')
@@ -252,12 +212,8 @@
     @unittest.skipUnless(os.environ.get('HTMD_VERYLONGTESTS') == 'yes', 'Too long')
     def test_ethanolamine_dihed_fix(self):
         refDir = os.path.join(self.dataDir, 'ethanolamine_dihed_fix')
-<<<<<<< HEAD
         resDir = os.path.join(self.testDir, 'ethanolamine_dihed_fix')
-        self._test(refDir, resDir, 'parameterize -m input.mol2 -f GAFF2 --no-min --no-esp --no-geomopt')
-=======
-        self._test(refDir, tempname(), 'parameterize input.mol2 --no-min --no-esp --no-dihed-opt')
->>>>>>> 78aa23f9
+        self._test(refDir, resDir, 'parameterize input.mol2 --no-min --no-esp --no-dihed-opt')
 
     @unittest.skipUnless(os.environ.get('HTMD_LONGTESTS') == 'yes', 'Too long')
     def test_ethanolamine_dihed_fix_restart(self):
@@ -268,30 +224,18 @@
 
     def test_benzamidine_gaff(self):
         refDir = os.path.join(self.dataDir, 'benzamidine_gaff')
-<<<<<<< HEAD
         resDir = os.path.join(self.testDir, 'benzamidine_gaff')
-        self._test(refDir, resDir, 'parameterize -m input.mol2 --charge 1 --forcefield GAFF --no-min --no-esp --no-torsions')
-=======
-        self._test(refDir, tempname(), 'parameterize input.mol2 -c 1 -ff GAFF --no-min --no-esp --no-dihed')
->>>>>>> 78aa23f9
+        self._test(refDir, resDir, 'parameterize input.mol2 -c 1 -ff GAFF --no-min --no-esp --no-dihed')
 
     def test_benzamidine_gaff2(self):
         refDir = os.path.join(self.dataDir, 'benzamidine_gaff2')
-<<<<<<< HEAD
         resDir = os.path.join(self.testDir, 'benzamidine_gaff2')
-        self._test(refDir, resDir, 'parameterize -m input.mol2 --charge 1 --forcefield GAFF2 --no-min --no-esp --no-torsions')
-=======
-        self._test(refDir, tempname(), 'parameterize input.mol2 -c 1 -ff GAFF2 --no-min --no-esp --no-dihed')
->>>>>>> 78aa23f9
+        self._test(refDir, resDir, 'parameterize input.mol2 -c 1 -ff GAFF2 --no-min --no-esp --no-dihed')
 
     def test_benzamidine_cgenff(self):
         refDir = os.path.join(self.dataDir, 'benzamidine_cgenff')
-<<<<<<< HEAD
         resDir = os.path.join(self.testDir, 'benzamidine_cgenff')
-        self._test(refDir, resDir, 'parameterize -m input.mol2 --charge 1 --forcefield CGENFF --no-min --no-esp --no-torsions')
-=======
-        self._test(refDir, tempname(), 'parameterize input.mol2 -c 1 -ff CGENFF --no-min --no-esp --no-dihed')
->>>>>>> 78aa23f9
+        self._test(refDir, resDir, 'parameterize input.mol2 -c 1 -ff CGENFF --no-min --no-esp --no-dihed')
 
     def test_benzamidine_rtf_prm(self):
         refDir = os.path.join(self.dataDir, 'benzamidine_rtf_prm')
@@ -304,12 +248,8 @@
     @unittest.skipUnless(os.environ.get('HTMD_VERYLONGTESTS') == 'yes', 'Too long')
     def test_benzamidine_full(self):
         refDir = os.path.join(self.dataDir, 'benzamidine_full')
-<<<<<<< HEAD
         resDir = os.path.join(self.testDir, 'benzamidine_full')
-        self._test(refDir, resDir, 'parameterize -m input.mol2 --charge 1 --basis 6-31G*')
-=======
-        self._test(refDir, tempname(), 'parameterize input.mol2 -c 1 -ff GAFF2 CGENFF --basis 6-31G*')
->>>>>>> 78aa23f9
+        self._test(refDir, resDir, 'parameterize input.mol2 -c 1 -ff GAFF2 CGENFF --basis 6-31G*')
 
     @unittest.skipUnless(os.environ.get('HTMD_LONGTESTS') == 'yes', 'Too long')
     @unittest.skipUnless(os.environ.get('HTMD_UNSTABLETESTS') == 'yes', 'Unstable')
