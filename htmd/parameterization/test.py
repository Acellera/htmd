# (c) 2015-2018 Acellera Ltd http://www.acellera.com
# All Rights Reserved
# Distributed under HTMD Software License Agreement
# No redistribution in whole or part
#
import os
import sys
import shutil
import time
import unittest
from subprocess import call

import numpy as np

from htmd.home import home
from htmd.util import tempname


class TestParameterize(unittest.TestCase):

    def setUp(self):
        if os.environ.get('TRAVIS_OS_NAME') == 'osx':
            self.skipTest('Mac does not work!')

        self.maxDiff = None
        self.dataDir = home(dataDir='test-param')
        self.testDir = os.environ.get('TESTDIR', tempname())

    def _execute(self, refDir, resDir, command):
        os.makedirs(resDir, exist_ok=True)

        molFile = os.path.join(refDir, 'input.mol2')
        self.assertTrue(os.path.exists(molFile))
        shutil.copy(molFile, resDir)

        print('')  # Just for a better readability
        returncode = call(command.split(), cwd=resDir)
        self.assertEqual(returncode, 0)

    def _testFiles(self, refDir, resDir):
        testFiles = []
        exclusions = ('minimize', 'esp', 'dihedral', '.coor', '.svg', 'random-search.log')
        for root, _, files in os.walk(refDir, followlinks=True):
            for file in files:
                relFile = os.path.relpath(os.path.join(root, file), start=refDir)
                if any([relFile.startswith(exclusion) or relFile.endswith(exclusion) for exclusion in exclusions]):
                    continue
                testFiles.append(os.path.join(root, file))

        print('Compared files:')
        for file in testFiles:
            relFile = os.path.relpath(file, start=refDir)
            refFile = os.path.join(refDir, relFile)
            resFile = os.path.join(resDir, relFile)
            print('  %s' % relFile)

            with self.subTest(refFile=refFile):
                self.assertTrue(os.path.exists(resFile))

                with open(refFile) as ref, open(resFile) as res:
                    refLines, resLines = ref.readlines(), res.readlines()

                # Removes first line with the version
                if file.endswith('frcmod') or file.endswith('rtf') or file.endswith('prm'):
                    refLines, resLines = refLines[1:], resLines[1:]

                refFields = [field for line in refLines for field in line.split()]
                resFields = [field for line in resLines for field in line.split()]
                for refField, resField in zip(refFields, resFields):
                    try:
                        if np.isclose(float(refField), float(resField), rtol=0, atol=1e-5):
                            continue
                    except ValueError:
                        if refField == resField:
                            continue
                    self.assertListEqual(refLines, resLines)  # If there is a mismatch, print a diff of all file

        print('')

<<<<<<< HEAD
    def test_parameterize_speed(self):
=======
    def test_load_time(self):
>>>>>>> 01da3991

        _started_at = time.time()

        command = 'parameterize -h'
        print('')  # Just for a better readability
        returncode = call(command.split())
        self.assertEqual(returncode, 0)

        elapsed = time.time() - _started_at
        self.assertLessEqual(elapsed, 1.5)

    def test_h2o2_list(self):
        refDir = os.path.join(self.dataDir, 'h2o2_list')
        resDir = os.path.join(self.testDir, 'h2o2_list')
        self._execute(refDir, resDir, 'parameterize input.mol2 -l')
        self._testFiles(refDir, resDir)

    def test_h2o2_gaff2(self):
        refDir = os.path.join(self.dataDir, 'h2o2_gaff2')
        resDir = os.path.join(self.testDir, 'h2o2_gaff2')
        self._execute(refDir, resDir, 'parameterize input.mol2 -f GAFF2 --charge-type Gasteiger --no-min --no-dihed')
        self._testFiles(refDir, resDir)

    def test_h2o2_outdir(self):
        refDir = os.path.join(self.dataDir, 'h2o2_outdir')
        resDir = os.path.join(self.testDir, 'h2o2_outdir')
        self._execute(refDir, resDir, 'parameterize input.mol2 -f GAFF2 --charge-type Gasteiger --no-min --no-dihed -o dir')
        self._testFiles(refDir, resDir)

    def test_h2o2_min(self):
        refDir = os.path.join(self.dataDir, 'h2o2_min')
        resDir = os.path.join(self.testDir, 'h2o2_min')
        self._execute(refDir, resDir, 'parameterize input.mol2 -f GAFF2 --charge-type Gasteiger --no-dihed')
        self._testFiles(refDir, resDir)

    def test_h2o2_min_restart(self):
        refDir = os.path.join(self.dataDir, 'h2o2_min_restart')
        resDir = os.path.join(self.testDir, 'h2o2_min_restart')
        shutil.copytree(os.path.join(refDir, 'minimize'), os.path.join(resDir, 'minimize'))
        self._execute(refDir, resDir, 'parameterize input.mol2 --charge-type Gasteiger --no-dihed')
        self._testFiles(refDir, resDir)

    def test_h2o2_esp(self):
        refDir = os.path.join(self.dataDir, 'h2o2_esp')
        resDir = os.path.join(self.testDir, 'h2o2_esp')
        self._execute(refDir, resDir, 'parameterize input.mol2 --no-min --no-dihed')
        self._testFiles(refDir, resDir)

    def test_h2o2_esp_restart(self):
        refDir = os.path.join(self.dataDir, 'h2o2_esp_restart')
        resDir = os.path.join(self.testDir, 'h2o2_esp_restart')
        shutil.copytree(os.path.join(refDir, 'esp'), os.path.join(resDir, 'esp'))
        self._execute(refDir, resDir, 'parameterize input.mol2 --no-min --no-dihed')
        self._testFiles(refDir, resDir)

    @unittest.skipUnless(os.environ.get('HTMD_LONGTESTS') == 'yes', 'Too long')
    def test_h2o2_dihed_fix(self):
        refDir = os.path.join(self.dataDir, 'h2o2_dihed_fix')
        resDir = os.path.join(self.testDir, 'h2o2_dihed_fix')
        self._execute(refDir, resDir, 'parameterize input.mol2 --no-min --charge-type Gasteiger --no-dihed-opt')
        self._testFiles(refDir, resDir)

    def test_h2o2_dihed_fix_restart(self):
        refDir = os.path.join(self.dataDir, 'h2o2_dihed_fix_restart')
        resDir = os.path.join(self.testDir, 'h2o2_dihed_fix_restart')
        shutil.copytree(os.path.join(refDir, 'dihedral-single-point'), os.path.join(resDir, 'dihedral-single-point'))
        self._execute(refDir, resDir, 'parameterize input.mol2 --charge-type Gasteiger --no-min --no-dihed-opt')
        self._testFiles(refDir, resDir)

    @unittest.skipUnless(os.environ.get('HTMD_VERYLONGTESTS') == 'yes', 'Too long')
    def test_h2o2_dihed_opt(self):
        refDir = os.path.join(self.dataDir, 'h2o2_dihed_opt')
        resDir = os.path.join(self.testDir, 'h2o2_dihed_opt')
        self._execute(refDir, resDir, 'parameterize input.mol2 --charge-type Gasteiger --no-min')
        self._testFiles(refDir, resDir)

    def test_h2o2_dihed_opt_restart(self):
        refDir = os.path.join(self.dataDir, 'h2o2_dihed_opt_restart')
        resDir = os.path.join(self.testDir, 'h2o2_dihed_opt_restart')
        shutil.copytree(os.path.join(refDir, 'dihedral-opt'), os.path.join(resDir, 'dihedral-opt'))
        self._execute(refDir, resDir, 'parameterize input.mol2 --charge-type Gasteiger --no-min')
        self._testFiles(refDir, resDir)

    @unittest.skipUnless(sys.version_info.major == 3 and sys.version_info.minor > 5, 'Python 3.5 issue')
    def test_h2o2_full_fake(self):
        refDir = os.path.join(self.dataDir, 'h2o2_full_fake')
        resDir = os.path.join(self.testDir, 'h2o2_full_fake')
        self._execute(refDir, resDir, 'parameterize input.mol2 --fake-qm')
        self._testFiles(refDir, resDir)

    @unittest.skipUnless(sys.version_info.major == 3 and sys.version_info.minor > 5, 'Python 3.5 issue')
    def test_h2o2_full_fake_restart(self):
        refDir = os.path.join(self.dataDir, 'h2o2_full_fake_restart')
        resDir = os.path.join(self.testDir, 'h2o2_full_fake_restart')
        shutil.copytree(os.path.join(refDir, 'minimize'), os.path.join(resDir, 'minimize'))
        shutil.copytree(os.path.join(refDir, 'esp'), os.path.join(resDir, 'esp'))
        shutil.copytree(os.path.join(refDir, 'dihedral-opt'), os.path.join(resDir, 'dihedral-opt'))
        self._execute(refDir, resDir, 'parameterize input.mol2 --fake-qm')
        self._testFiles(refDir, resDir)

    @unittest.skipUnless(os.environ.get('HTMD_VERYLONGTESTS') == 'yes', 'Too long')
    def test_ethene_dihed_fix(self):
        refDir = os.path.join(self.dataDir, 'ethene_dihed_fix')
        resDir = os.path.join(self.testDir, 'ethene_dihed_fix')
        self._execute(refDir, resDir, 'parameterize input.mol2 --charge-type Gasteiger --no-min --no-dihed-opt')
        self._testFiles(refDir, resDir)

    def test_ethene_dihed_fix_restart(self):
        refDir = os.path.join(self.dataDir, 'ethene_dihed_fix_restart')
        resDir = os.path.join(self.testDir, 'ethene_dihed_fix_restart')
        shutil.copytree(os.path.join(refDir, 'dihedral-single-point'), os.path.join(resDir, 'dihedral-single-point'))
        self._execute(refDir, resDir, 'parameterize input.mol2 --charge-type Gasteiger --no-min --no-dihed-opt')
        self._testFiles(refDir, resDir)

    @unittest.skipUnless(os.environ.get('HTMD_VERYLONGTESTS') == 'yes', 'Too long')
    def test_glycol_dihed_fix(self):
        refDir = os.path.join(self.dataDir, 'glycol_dihed_fix')
        resDir = os.path.join(self.testDir, 'glycol_dihed_fix')
        self._execute(refDir, resDir, 'parameterize input.mol2 --charge-type Gasteiger --no-min --no-dihed-opt')
        self._testFiles(refDir, resDir)

    def test_glycol_dihed_fix_restart(self):
        refDir = os.path.join(self.dataDir, 'glycol_dihed_fix_restart')
        resDir = os.path.join(self.testDir, 'glycol_dihed_fix_restart')
        shutil.copytree(os.path.join(refDir, 'dihedral-single-point'), os.path.join(resDir, 'dihedral-single-point'))
        self._execute(refDir, resDir, 'parameterize input.mol2 --charge-type Gasteiger --no-min --no-dihed-opt')
        self._testFiles(refDir, resDir)

    def test_glycol_dihed_fix_restart_2(self):
        refDir = os.path.join(self.dataDir, 'glycol_dihed_fix_restart')
        resDir = os.path.join(self.testDir, 'glycol_dihed_fix_restart_2')
        shutil.copytree(os.path.join(refDir, 'dihedral-single-point'), os.path.join(resDir, 'dihedral-single-point'))
        dihedrals = ['O1-C2-C3-O4', 'C2-C3-O4-H10']
        self._execute(refDir, resDir, 'parameterize input.mol2 -d {} --charge-type Gasteiger --no-min --no-dihed-opt'.format(' '.join(dihedrals)))
        self._testFiles(refDir, resDir)

    def test_glycol_dihed_select_1_restart(self):
        refDir = os.path.join(self.dataDir, 'glycol_dihed_select_1_restart')
        resDir = os.path.join(self.testDir, 'glycol_dihed_select_1_restart')
        shutil.copytree(os.path.join(refDir, 'dihedral-single-point'), os.path.join(resDir, 'dihedral-single-point'))
        dihedrals = ['O1-C2-C3-O4']
        self._execute(refDir, resDir, 'parameterize input.mol2 -d {} --charge-type Gasteiger --no-min --no-dihed-opt'.format(' '.join(dihedrals)))
        self._testFiles(refDir, resDir)

    def test_glycol_dihed_select_2_restart(self):
        refDir = os.path.join(self.dataDir, 'glycol_dihed_select_2_restart')
        resDir = os.path.join(self.testDir, 'glycol_dihed_select_2_restart')
        shutil.copytree(os.path.join(refDir, 'dihedral-single-point'), os.path.join(resDir, 'dihedral-single-point'))
        dihedrals = ['C2-C3-O4-H10']
        self._execute(refDir, resDir, 'parameterize input.mol2 -d {} --charge-type Gasteiger --no-min --no-dihed-opt'.format(' '.join(dihedrals)))
        self._testFiles(refDir, resDir)

    @unittest.skipUnless(os.environ.get('HTMD_VERYLONGTESTS') == 'yes', 'Too long')
    def test_ethanolamine_dihed_fix(self):
        refDir = os.path.join(self.dataDir, 'ethanolamine_dihed_fix')
        resDir = os.path.join(self.testDir, 'ethanolamine_dihed_fix')
        self._execute(refDir, resDir, 'parameterize input.mol2 --charge-type Gasteiger --no-min --no-dihed-opt')
        self._testFiles(refDir, resDir)

    def test_ethanolamine_dihed_fix_restart(self):
        refDir = os.path.join(self.dataDir, 'ethanolamine_dihed_fix_restart')
        resDir = os.path.join(self.testDir, 'ethanolamine_dihed_fix_restart')
        shutil.copytree(os.path.join(refDir, 'dihedral-single-point'), os.path.join(resDir, 'dihedral-single-point'))
        self._execute(refDir, resDir, 'parameterize input.mol2 --charge-type Gasteiger --no-min --no-dihed-opt')
        self._testFiles(refDir, resDir)

    def test_benzamidine_gasteiger(self):
        refDir = os.path.join(self.dataDir, 'benzamidine_gasteiger')
        resDir = os.path.join(self.testDir, 'benzamidine_gasteiger')
        self._execute(refDir, resDir, 'parameterize input.mol2 --charge-type Gasteiger --no-min --no-dihed')
        self._testFiles(refDir, resDir)

    def test_benzamidine_gaff(self):
        refDir = os.path.join(self.dataDir, 'benzamidine_gaff')
        resDir = os.path.join(self.testDir, 'benzamidine_gaff')
        self._execute(refDir, resDir, 'parameterize input.mol2 -c 1 -ff GAFF --charge-type Gasteiger --no-min --no-dihed')
        self._testFiles(refDir, resDir)

    def test_benzamidine_gaff2(self):
        refDir = os.path.join(self.dataDir, 'benzamidine_gaff2')
        resDir = os.path.join(self.testDir, 'benzamidine_gaff2')
        self._execute(refDir, resDir, 'parameterize input.mol2 -c 1 -ff GAFF2 --charge-type Gasteiger --no-min --no-dihed')
        self._testFiles(refDir, resDir)

    def test_benzamidine_cgenff(self):
        refDir = os.path.join(self.dataDir, 'benzamidine_cgenff')
        resDir = os.path.join(self.testDir, 'benzamidine_cgenff')
        self._execute(refDir, resDir, 'parameterize input.mol2 -c 1 -ff CGenFF_2b6 --charge-type Gasteiger --no-min --no-dihed')
        self._testFiles(refDir, resDir)

    def test_benzamidine_rtf_prm(self):
        refDir = os.path.join(self.dataDir, 'benzamidine_rtf_prm')
        resDir = os.path.join(self.testDir, 'benzamidine_rtf_prm')
        os.makedirs(resDir, exist_ok=True)
        shutil.copy(os.path.join(refDir, 'input.rtf'), resDir)
        shutil.copy(os.path.join(refDir, 'input.prm'), resDir)
        self._execute(refDir, resDir, 'parameterize input.mol2 -c 1 -ff CGenFF_2b6 --rtf-prm input.rtf input.prm --charge-type Gasteiger --no-min --no-dihed')
        self._testFiles(refDir, resDir)

    @unittest.skipUnless(os.environ.get('HTMD_VERYLONGTESTS') == 'yes', 'Too long')
    def test_benzamidine_full(self):
        assert 'HTMD_CONFIG' in os.environ, '"HTMD_CONFIG" environment variable has to be set'
        refDir = os.path.join(self.dataDir, 'benzamidine_full')
        resDir = os.path.join(self.testDir, 'benzamidine_full')
        self._execute(refDir, resDir, 'parameterize input.mol2 -c 1 -ff GAFF2 CGenFF_2b6 --basis 6-31G* -q Slurm')
        self._testFiles(refDir, resDir)

    @unittest.skipUnless(os.environ.get('HTMD_LONGTESTS') == 'yes', 'Too long')
    def test_benzamidine_full_restart(self):
        refDir = os.path.join(self.dataDir, 'benzamidine_full_restart')
        resDir = os.path.join(self.testDir, 'benzamidine_full_restart')
        shutil.copytree(os.path.join(refDir, 'minimize'), os.path.join(resDir, 'minimize'))
        shutil.copytree(os.path.join(refDir, 'esp'), os.path.join(resDir, 'esp'))
        shutil.copytree(os.path.join(refDir, 'dihedral-opt'), os.path.join(resDir, 'dihedral-opt'))
        self._execute(refDir, resDir, 'parameterize input.mol2 -c 1 -ff GAFF2 CGenFF_2b6 --basis 6-31G*')
        self._testFiles(refDir, resDir)

    @unittest.skipUnless(os.environ.get('HTMD_UNSTABLETESTS') == 'yes', 'Unstable')
    def test_benzamidine_esp_freeze_restart(self):
        refDir = os.path.join(self.dataDir, 'benzamidine_esp_freeze_restart')
        resDir = os.path.join(self.testDir, 'benzamidine_esp_freeze_restart')
        shutil.copytree(os.path.join(refDir, 'minimize'), os.path.join(resDir, 'minimize'))
        shutil.copytree(os.path.join(refDir, 'esp'), os.path.join(resDir, 'esp'))
        self._execute(refDir, resDir, 'parameterize input.mol2 -c 1 -ff GAFF2 CGenFF_2b6 --fix-charge N14 --basis 6-31G* --no-dihed')
        self._testFiles(refDir, resDir)

    @unittest.skipUnless(os.environ.get('HTMD_UNSTABLETESTS') == 'yes', 'Unstable')
    def test_benzamidine_dihed_select_restart(self):
        refDir = os.path.join(self.dataDir, 'benzamidine_dihed_select_restart')
        resDir = os.path.join(self.testDir, 'benzamidine_dihed_select_restart')
        shutil.copytree(os.path.join(refDir, 'minimize'), os.path.join(resDir, 'minimize'))
        shutil.copytree(os.path.join(refDir, 'esp'), os.path.join(resDir, 'esp'))
        shutil.copytree(os.path.join(refDir, 'dihedral-opt'), os.path.join(resDir, 'dihedral-opt'))
        self._execute(refDir, resDir, 'parameterize input.mol2 -c 1 -ff GAFF2 CGenFF_2b6 -d C2-C1-C7-N13 --basis 6-31G*')
        self._testFiles(refDir, resDir)


if __name__ == '__main__':
    unittest.main(verbosity=2)<|MERGE_RESOLUTION|>--- conflicted
+++ resolved
@@ -77,11 +77,7 @@
 
         print('')
 
-<<<<<<< HEAD
-    def test_parameterize_speed(self):
-=======
     def test_load_time(self):
->>>>>>> 01da3991
 
         _started_at = time.time()
 
