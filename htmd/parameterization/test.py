--- conflicted
+++ resolved
@@ -246,43 +246,25 @@
         refDir = os.path.join(self.dataDir, 'glycol_dihed_fix_restart')
         resDir = os.path.join(self.testDir, 'glycol_dihed_fix_restart_2')
         shutil.copytree(os.path.join(refDir, 'dihedral-single-point'), os.path.join(resDir, 'dihedral-single-point'))
-<<<<<<< HEAD
-        dihedrals = ['O1-C1-C2-O2', 'C1-C2-O2-H6']
+        dihedrals = ['O1-C2-C3-O4', 'C2-C3-O4-H10']
         self._run(refDir, resDir, 'parameterize input.mol2 -d {} --charge-type Gasteiger --no-min --no-dihed-opt'.format(' '.join(dihedrals)))
         self._test(refDir, resDir, energyTermRelTol=1e-5)
-=======
-        dihedrals = ['O1-C2-C3-O4', 'C2-C3-O4-H10']
-        self._execute(refDir, resDir, 'parameterize input.mol2 -d {} --charge-type Gasteiger --no-min --no-dihed-opt'.format(' '.join(dihedrals)))
-        self._testFiles(refDir, resDir)
->>>>>>> 01da3991
-
-    def test_glycol_dihed_select_1_restart(self):
+
+      def test_glycol_dihed_select_1_restart(self):
         refDir = os.path.join(self.dataDir, 'glycol_dihed_select_1_restart')
         resDir = os.path.join(self.testDir, 'glycol_dihed_select_1_restart')
         shutil.copytree(os.path.join(refDir, 'dihedral-single-point'), os.path.join(resDir, 'dihedral-single-point'))
-<<<<<<< HEAD
-        dihedrals = ['O1-C1-C2-O2',]
+        dihedrals = ['O1-C2-C3-O4']
         self._run(refDir, resDir, 'parameterize input.mol2 -d {} --charge-type Gasteiger --no-min --no-dihed-opt'.format(' '.join(dihedrals)))
         self._test(refDir, resDir, energyTermRelTol=1e-5)
-=======
-        dihedrals = ['O1-C2-C3-O4']
-        self._execute(refDir, resDir, 'parameterize input.mol2 -d {} --charge-type Gasteiger --no-min --no-dihed-opt'.format(' '.join(dihedrals)))
-        self._testFiles(refDir, resDir)
->>>>>>> 01da3991
 
     def test_glycol_dihed_select_2_restart(self):
         refDir = os.path.join(self.dataDir, 'glycol_dihed_select_2_restart')
         resDir = os.path.join(self.testDir, 'glycol_dihed_select_2_restart')
         shutil.copytree(os.path.join(refDir, 'dihedral-single-point'), os.path.join(resDir, 'dihedral-single-point'))
-<<<<<<< HEAD
-        dihedrals = ['C1-C2-O2-H6',]
+        dihedrals = ['C2-C3-O4-H10']
         self._run(refDir, resDir, 'parameterize input.mol2 -d {} --charge-type Gasteiger --no-min --no-dihed-opt'.format(' '.join(dihedrals)))
         self._test(refDir, resDir, energyTermRelTol=1e-5)
-=======
-        dihedrals = ['C2-C3-O4-H10']
-        self._execute(refDir, resDir, 'parameterize input.mol2 -d {} --charge-type Gasteiger --no-min --no-dihed-opt'.format(' '.join(dihedrals)))
-        self._testFiles(refDir, resDir)
->>>>>>> 01da3991
 
     @unittest.skipUnless(os.environ.get('HTMD_VERYLONGTESTS') == 'yes', 'Too long')
     def test_ethanolamine_dihed_fix(self):
@@ -355,13 +337,8 @@
         resDir = os.path.join(self.testDir, 'benzamidine_esp_freeze_restart')
         shutil.copytree(os.path.join(refDir, 'minimize'), os.path.join(resDir, 'minimize'))
         shutil.copytree(os.path.join(refDir, 'esp'), os.path.join(resDir, 'esp'))
-<<<<<<< HEAD
-        self._run(refDir, resDir, 'parameterize input.mol2 -c 1 -ff GAFF2 CGenFF_2b6 --fix-charge N2 --basis 6-31G* --no-dihed')
-        self._test(refDir, resDir)
-=======
-        self._execute(refDir, resDir, 'parameterize input.mol2 -c 1 -ff GAFF2 CGenFF_2b6 --fix-charge N14 --basis 6-31G* --no-dihed')
-        self._testFiles(refDir, resDir)
->>>>>>> 01da3991
+        self._run(refDir, resDir, 'parameterize input.mol2 -c 1 -ff GAFF2 CGenFF_2b6 --fix-charge N14 --basis 6-31G* --no-dihed')
+        self._test(refDir, resDir)
 
     @unittest.skipUnless(os.environ.get('HTMD_UNSTABLETESTS') == 'yes', 'Unstable')
     def test_benzamidine_dihed_select_restart(self):
@@ -370,13 +347,8 @@
         shutil.copytree(os.path.join(refDir, 'minimize'), os.path.join(resDir, 'minimize'))
         shutil.copytree(os.path.join(refDir, 'esp'), os.path.join(resDir, 'esp'))
         shutil.copytree(os.path.join(refDir, 'dihedral-opt'), os.path.join(resDir, 'dihedral-opt'))
-<<<<<<< HEAD
-        self._run(refDir, resDir, 'parameterize input.mol2 -c 1 -ff GAFF2 CGenFF_2b6 -d C2-C1-C7-N1 --basis 6-31G*')
-        self._test(refDir, resDir)
-=======
-        self._execute(refDir, resDir, 'parameterize input.mol2 -c 1 -ff GAFF2 CGenFF_2b6 -d C2-C1-C7-N13 --basis 6-31G*')
-        self._testFiles(refDir, resDir)
->>>>>>> 01da3991
+        self._run(refDir, resDir, 'parameterize input.mol2 -c 1 -ff GAFF2 CGenFF_2b6 -d C2-C1-C7-N13 --basis 6-31G*')
+        self._test(refDir, resDir)
 
 
 if __name__ == '__main__':
