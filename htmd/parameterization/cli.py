--- conflicted
+++ resolved
@@ -378,7 +378,6 @@
                 line += ' ({})'.format(', '.join(names[1:]))
             logger.info(line)
 
-<<<<<<< HEAD
     # Print parameterize dihedral list to a file
     if args.list:
         dihedral_file = 'torsions.txt'
@@ -398,25 +397,6 @@
                 if dihedral_name not in name2dihedral.keys():
                     raise ValueError('%s is not recognized as a rotatable dihedral angle' % dihedral_name)
                 selected_dihedrals.append(list(name2dihedral[dihedral_name]))
-=======
-    # Create a QM object
-    from htmd.qm import Psi4, Gaussian, FakeQM2
-
-    if args.qmml:
-        import importlib
-        from htmd.qm.custom import CustomQM
-        qm = CustomQM(verbose=False)
-        qmml_module = importlib.import_module(args.qmml)
-        logger.info('QMML module: {}'.format(qmml_module))
-        qmml_calculator = qmml_module.get_calculator()
-        logger.info('QMML calculator: {}'.format(qmml_calculator))
-        qm.calculator = qmml_calculator
-    else:
-        if args.code == 'Psi4':
-            qm = Psi4()
-        elif args.code == 'Gaussian':
-            qm = Gaussian()
->>>>>>> bf5ecec1
         else:
             # By default parameterize all the dihedrals
             selected_dihedrals = [list(dihedrals[0]) for dihedrals in param_dihedrals]
@@ -463,23 +443,6 @@
         if args.fit_dihedral:
             print('\n == Fitting dihedral angle parameters ==\n')
 
-<<<<<<< HEAD
-            # Set random number generator seed
-            if args.seed:
-                np.random.seed(args.seed)
-
-            # Invent new atom types for dihedral atoms
-            mol, originaltypes = inventAtomTypes(mol, selected_dihedrals)
-            parameters = recreateParameters(mol, originaltypes, parameters)
-            parameters = createMultitermDihedralTypes(parameters)
-            if args.fake_qm:
-                qm._parameters = parameters
-
-            # Fit the parameters
-            parameters = fitDihedrals(mol, qm, method, parameters, param_dihedrals, selected_dihedrals,
-                                      args.outdir, dihed_opt_type=args.dihed_opt_type,
-                                      mm_minimizer=mm_minimizer)
-=======
             if len(parameterizable_dihedrals) > 0:
 
                 # Set random number generator seed
@@ -500,7 +463,6 @@
 
             else:
                 logger.info('No parameterizable dihedral angles detected!')
->>>>>>> bf5ecec1
 
         # Output the FF parameters
         print('\n == Writing results ==\n')
