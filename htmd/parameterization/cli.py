# (c) 2015-2018 Acellera Ltd http://www.acellera.com
# All Rights Reserved
# Distributed under HTMD Software License Agreement
# No redistribution in whole or part
#
import os
import sys
import argparse
import logging
import numpy as np

from htmd.version import version
from htmd.parameterization.fftype import fftypemethods

logger = logging.getLogger(__name__)


def getArgumentParser():

    parser = argparse.ArgumentParser(description='Acellera small molecule parameterization tool')

    parser.add_argument('filename', help='Molecule file in MOL2 format')
    parser.add_argument('-c', '--charge', type=int,
                        help='Total charge of the molecule (default: sum of partial charges)')
    parser.add_argument('-l', '--list', action='store_true', help='List parameterizable dihedral angles')
    parser.add_argument('--rtf-prm', nargs=2, metavar='<filename>', help='CHARMM RTF and PRM files')
    parser.add_argument('-ff', '--forcefield', nargs='+', default=['GAFF2'], choices=fftypemethods,
                        help='Initial atom type and parameter assignment (default: %(default)s)')
    parser.add_argument('--fix-charge', nargs='+', default=[], metavar='<atom name>',
                        help='Fix atomic charge during charge fitting (default: none)')
    parser.add_argument('-d', '--dihedral', nargs='+', default=[], metavar='A1-A2-A3-A4',
                        help='Select dihedral angle to parameterize (default: all parameterizable dihedral angles)')
    parser.add_argument('--code', default='Psi4', choices=['Psi4', 'Gaussian'],
                        help='QM code (default: %(default)s)')
    parser.add_argument('--theory', default='B3LYP', choices=['HF', 'B3LYP', 'wB97X-D'],
                        help='QM level of theory (default: %(default)s)')
    parser.add_argument('--basis', default='cc-pVDZ', choices=['6-31G*', '6-31+G*', '6-311G**', '6-311++G**', 'cc-pVDZ',
                                                               'aug-cc-pVDZ'],
                        help='QM basis set (default: %(default)s)')
    parser.add_argument('--environment', default='vacuum', choices=['vacuum', 'PCM'],
                        help='QM environment (default: %(default)s)')
    parser.add_argument('--no-min', action='store_false', dest='minimize',
                        help='DDEPRECATED: use `--min-type` instead')
    parser.add_argument('--min-type', default='qm', dest='min_type', choices=['None', 'qm', 'mm'],
                        help='Type of initial structure optimization (default: %(default)s)')
    parser.add_argument('--charge-type', default='ESP', choices=['None', 'Gasteiger', 'AM1-BCC', 'ESP'],
                        help='Partial atomic charge type (default: %(default)s)')
    parser.add_argument('--no-dihed', action='store_false', dest='fit_dihedral',
                        help='Do not perform QM scanning of dihedral angles')
    parser.add_argument('--no-dihed-opt', action='store_false', dest='optimize_dihedral',
                        help='DEPRECATED: use `--scan-type` instead')
    parser.add_argument('--scan-type', default='qm', dest='dihed_opt_type', choices=['None', 'qm', 'mm'],
                        help='Type of structure optimization when scanning dihedral angles (default: %(default)s)')
    parser.add_argument('-q', '--queue', default='local', choices=['local', 'Slurm', 'LSF', 'AceCloud'],
                        help='QM queue (default: %(default)s)')
    parser.add_argument('-n', '--ncpus', default=None, type=int, help='Number of CPU per QM job (default: queue '
                                                                      'defaults)')
    parser.add_argument('-m', '--memory', default=None, type=int, help='Maximum amount of memory in MB to use.')
    parser.add_argument('--groupname', default=None, help=argparse.SUPPRESS)
    parser.add_argument('-o', '--outdir', default='./', help='Output directory (default: %(default)s)')
    parser.add_argument('--seed', default=20170920, type=int,
                        help='Random number generator seed (default: %(default)s)')
    parser.add_argument('--version', action='version', version=version())

    # Enable replacement of any real QM class with FakeQM.
    # This is intedended for debugging only and should be kept hidden.
    parser.add_argument('--fake-qm', action='store_true', default=False, dest='fake_qm', help=argparse.SUPPRESS)

    # QMML module name
    parser.add_argument('--qmml', help=argparse.SUPPRESS)

    # Debug mode
    parser.add_argument('--debug', action='store_true', default=False, dest='debug', help=argparse.SUPPRESS)

    return parser


def _prepare_molecule(args):

    from htmd.molecule.molecule import Molecule
    from htmd.parameterization.util import makeAtomNamesUnique, guessElements, detectChiralCenters

    logger.info('=== Molecule ===')

    # Check the file extension
    if os.path.splitext(args.filename)[1] != '.mol2':
        raise RuntimeError('{} has to be in MOL2 format'.format(args.filename))

    # Read the molecule file
    mol = Molecule(args.filename, guessNE='bonds', guess=('angles', 'dihedrals'))
    logger.info('Read a molecule from file: {}'.format(args.filename))

    # Check if the file contain just one conformation
    if mol.numFrames != 1:
        raise RuntimeError('{} has to contain only one conformation, but found {}'.format(args.filename, mol.numFrames))

    # Check the number of atoms
    if mol.numAtoms < 2:
        raise RuntimeError('Molecule has to contain more than one atom')
    logger.info('Number of atoms: {}'.format(mol.numAtoms))

    # Check the number of bonds
    if mol.bonds.size < 1:
        raise RuntimeError('Molecule has to have at least one bond')
    logger.info('Number of bonds: {}'.format(mol.bonds.size))

    # Set the molecular charge
    charge = int(round(np.sum(mol.charge)))
    if args.charge is None:
        args.charge = charge
        logger.info('Molecular charge is set to {} by adding up the atomic charges in {}'
                    ''.format(args.charge, args.filename))
    else:
        logger.info('Molecular charge is set to {}'.format(args.charge))
        if args.charge_type == 'None' and args.charge != charge:
            raise ValueError('The molecular charge is set to {}, but the partial atomic charges in {} '
                             'add up to {}'.format(args.charge, args.filename, charge))

    # Make atom names unique if needed
    if np.unique(mol.name).size != mol.numAtoms:
        logger.warning('Atom names in the molecule are not unique!')
        new_mol = makeAtomNamesUnique(mol)
        for i, (old_name, new_name) in enumerate(zip(mol.name, new_mol.name)):
            if old_name != new_name:
                logger.warning('Renamed atom {:3d}: {:4s} --> {:4s}'.format(i, old_name, new_name))
        mol = new_mol

    # Guess elements
    # TODO: it should not depend on FF
    mol = guessElements(mol, args.forcefield[0])
    logger.info('Elements detected:')
    for name, element in zip(mol.name, mol.element):
        logger.info('    {:6s}: {:2s}'.format(name, element))

    # Check residue names
    if not np.all(mol.resname == mol.resname[0]):
        raise RuntimeError('Molecule has to have the same residue name')
    logger.info('Residue name: {}'.format(mol.resname[0]))

    # Set segment ID
    mol.segid[:] = 'L' # Note: it is need to write complete PDB files
    logger.info('Sgment ID: {}'.format(mol.segid[0]))

    return mol

def _get_reference_calculator(args):

<<<<<<< HEAD
    # Create a queue
    if args.queue == 'local':
        from htmd.queues.localqueue import LocalCPUQueue
        queue = LocalCPUQueue()
    elif args.queue == 'Slurm':
        from htmd.queues.slurmqueue import SlurmQueue
        queue = SlurmQueue(_configapp=args.code.lower())
    elif args.queue == 'LSF':
        from htmd.queues.lsfqueue import LsfQueue
        queue = LsfQueue(_configapp=args.code.lower())
    elif args.queue == 'PBS':
        from htmd.queues.pbsqueue import PBSQueue
        queue = PBSQueue()  # TODO: configure
    elif args.queue == 'AceCloud':
        from htmd.queues.acecloudqueue import AceCloudQueue
        queue = AceCloudQueue()  # TODO: configure
        queue.groupname = args.groupname
        queue.hashnames = True
    else:
        raise NotImplementedError

    # Configure the queue
    if args.ncpus:
        logger.info('Overriding ncpus to {}'.format(args.ncpus))
        queue.ncpu = args.ncpus
    if args.memory:
        logger.info('Overriding memory to {}'.format(args.memory))
        queue.memory = args.memory

    # Create a QM object
    if args.code == 'Psi4':
        from htmd.qm import Psi4
        qm = Psi4()
    elif args.code == 'Gaussian':
        from htmd.qm import Gaussian
        qm = Gaussian()
    elif args.code == 'QMML':
        from htmd.qm.custom import QMML
        qm = QMML()
    else:
        raise NotImplementedError

    # Override with a FakeQM object
    if args.fake_qm:
        from htmd.qm import FakeQM2
        qm = FakeQM2()
        logger.warning('Using FakeQM')

    # Configure the QM object
    qm.theory = args.theory
    qm.basis = args.basis
    qm.solvent = args.environment
    qm.queue = queue
    qm.charge = args.charge

    # Update B3LYP to B3LYP-D3
    # TODO: this is silent and not documented stuff
    if qm.theory == 'B3LYP':
        qm.correction = 'D3'

    # Update basis sets
    # TODO: this is silent and not documented stuff
    if args.charge < 0 and qm.solvent == 'vacuum':
        if qm.basis == '6-31G*':
            qm.basis = '6-31+G*'
        if qm.basis == '6-311G**':
            qm.basis = '6-311++G**'
        if qm.basis == 'cc-pVDZ':
            qm.basis = 'aug-cc-pVDZ'
        logger.info('Changing basis sets to %s' % qm.basis)

    return qm
=======
    # Detect chiral centers
    chiral_centers = detectChiralCenters(mol)
    if len(chiral_centers) > 0:
        logger.info('Chiral centers:')
        for atom_index, chiral_label in chiral_centers:
            logger.info(' {:4} {}'.format(mol.name[atom_index], chiral_label))

    return mol
>>>>>>> 0296e173


def printEnergies(molecule, parameters, filename):
    from htmd.ffevaluation.ffevaluate import FFEvaluate
    assert molecule.numFrames == 1
    energies = FFEvaluate(molecule, parameters).calculateEnergies(molecule.coords[:, :, 0])

    string = '''
== Diagnostic Energies ==

Bond     : {BOND_ENERGY}
Angle    : {ANGLE_ENERGY}
Dihedral : {DIHEDRAL_ENERGY}
Improper : {IMPROPER_ENERGY}
Electro  : {ELEC_ENERGY}
VdW      : {VDW_ENERGY}

'''.format(BOND_ENERGY=energies['bond'],
           ANGLE_ENERGY=energies['angle'],
           DIHEDRAL_ENERGY=energies['dihedral'],
           IMPROPER_ENERGY=energies['improper'],
           ELEC_ENERGY=energies['elec'],
           VDW_ENERGY=energies['vdw'])

    sys.stdout.write(string)
    with open(filename, 'w') as file_:
        file_.write(string)


def _fit_charges(mol, args, qm):

    from htmd.charge import fitGasteigerCharges, fitChargesWithAntechamber, fitESPCharges, symmetrizeCharges
    from htmd.parameterization.util import guessBondType, getFixedChargeAtomIndices, getDipole, _qm_method_name

    logger.info('=== Fitting atomic charges ===')

    if args.charge_type == 'None':

        if len(args.fix_charge) > 0:
            logger.warning('Flag --fix-charge does not have effect!')

        logger.info('Atomic charges are taken from {}'.format(args.filename))

    elif args.charge_type == 'Gasteiger':

        if len(args.fix_charge) > 0:
            logger.warning('Flag --fix-charge does not have effect!')

        if np.any(mol.bondtype == "un"):
            logger.info('Guessing bond types')
            mol = guessBondType(mol)

        mol = fitGasteigerCharges(mol)

        charge = int(round(np.sum(mol.charge)))
        if args.charge != charge:
            raise RuntimeError('Molecular charge is set to {}, but Gasteiger atomic charges add up to {}.'.format(
                args.charge, charge))

    elif args.charge_type == 'AM1-BCC':

        if len(args.fix_charge) > 0:
            logger.warning('Flag --fix-charge does not have effect!')

        mol = fitChargesWithAntechamber(mol, type='bcc', molCharge=args.charge)
        mol = symmetrizeCharges(mol)

    elif args.charge_type == 'ESP':

        # Set random number generator seed
        if args.seed:
            np.random.seed(args.seed)

        # Select the atoms with fixed charges
        fixed_atom_indices = getFixedChargeAtomIndices(mol, args.fix_charge)

        # Create an ESP directory
        espDir = os.path.join(args.outdir, "esp", _qm_method_name(qm))
        os.makedirs(espDir, exist_ok=True)

        charge = int(round(np.sum(mol.charge)))
        if args.charge != charge:
            logger.warning('Molecular charge is set to {}, but atomic charges of passed molecule add up to {}. '.format(
                args.charge, charge))
            if len(args.fix_charge) > 0:
                raise RuntimeError('Flag --fix-charge cannot be used when atomic charges are inconsistent with passed '
                                   'molecular charge {}'.format(args.charge))
            mol.charge[:] = args.charge/mol.numAtoms

        # Fit ESP charges
        mol, extra = fitESPCharges(mol, qm, espDir, fixed=fixed_atom_indices)
        logger.info('QM dipole: %f %f %f; %f' % tuple(extra['qm_dipole']))

    else:
        raise ValueError()

    mm_dipole = getDipole(mol)
    if np.all(np.isfinite(mm_dipole)):
        logger.info('MM dipole: %f %f %f; %f' % tuple(mm_dipole))
    else:  # TODO fix
        logger.warning('MM dipole cannot be computed. Check if elements are detected correctly.')

    # Print the new charges
    logger.info('Atomic charges:')
    for name, charge in zip(mol.name, mol.charge):
        logger.info('    {}: {:6.3f}'.format(name, charge))
    logger.info('Molecular charge: {:6.3f}'.format(np.sum(mol.charge)))

    return mol


def main_parameterize(arguments=None):

    # Parse arguments
    parser = getArgumentParser()
    args = parser.parse_args(args=arguments)
    if args.debug:
        logger.setLevel(logging.DEBUG)
        logger.debug(sys.argv[1:])

    if args.minimize is not parser.get_default('minimize'):
        raise DeprecationWarning('Use `--min-type` instead.')
    if args.optimize_dihedral is not parser.get_default('optimize_dihedral'):
        raise DeprecationWarning('Use `--scan-type` instead.')

    # Print arguments
    logger.info('===== Parameterize =====')
    logger.info('Arguments:')
    for key, value in vars(args).items():
        if key in ('fake_qm',):
            continue
        logger.info('{:>20s}: {:s}'.format(key, str(value)))        

    if not os.path.exists(args.filename):
        raise ValueError('File %s cannot be found' % args.filename)

    # Get a molecule and check its validity
    mol = _prepare_molecule(args)

<<<<<<< HEAD
    # Detect equivalent atom groups
    if args.charge_type == 'ESP':
        from htmd.parameterization.detect import detectEquivalentAtoms

        logger.info('Equivalent atom groups:')
        atom_groups = [group for group in detectEquivalentAtoms(mol)[0] if len(group) > 1]
        for atom_group in atom_groups:
            logger.info('    {}'.format(', '.join(mol.name[list(atom_group)])))
=======
    # Get RTF and PRM file names
    rtfFile, prmFile = None, None
    if args.rtf_prm:
        rtfFile, prmFile = args.rtf_prm
>>>>>>> 0296e173

    # Detect parameterizable dihedral angles
    if args.fit_dihedral or args.list:
        from htmd.parameterization.detect import detectParameterizableDihedrals

        param_dihedrals = detectParameterizableDihedrals(mol)

        logger.info('Parameterizable dihedral angles (and their equivalents):')
        for dihedrals in param_dihedrals:
            names = ['-'.join(mol.name[list(dihedral)]) for dihedral in dihedrals]
            line = '    {}'.format(names[0])
            if names[1:]:
                line += ' ({})'.format(', '.join(names[1:]))
            logger.info(line)

    # Print parameterize dihedral list to a file
    if args.list:
        dihedral_file = 'torsions.txt'
        with open(dihedral_file, 'w') as fh:
            for dihedrals in param_dihedrals:
                name = '-'.join(mol.name[list(dihedrals[0])])
                fh.write('{}\n'.format(name))
            logger.info('Parameterizable dihedral angle list written to {}'.format(dihedral_file))
        sys.exit(0)

    # Select dihedrals to parameterize
    if args.fit_dihedral:
        if args.dihedral:
            selected_dihedrals = []
            name2dihedral = {'-'.join(mol.name[list(dihedrals[0])]): dihedrals[0] for dihedrals in param_dihedrals}
            for dihedral_name in args.dihedral:
                if dihedral_name not in name2dihedral.keys():
                    raise ValueError('%s is not recognized as a rotatable dihedral angle' % dihedral_name)
                selected_dihedrals.append(list(name2dihedral[dihedral_name]))
        else:
            # By default parameterize all the dihedrals
            selected_dihedrals = [list(dihedrals[0]) for dihedrals in param_dihedrals]

    # Get a reference calculator
    qm = _get_reference_calculator(args)

    from htmd.parameterization.fftype import fftype
<<<<<<< HEAD
    from htmd.parameterization.util import minimize, fitDihedrals, _qm_method_name
=======
    from htmd.parameterization.util import getEquivalentsAndDihedrals, minimize, fitDihedrals, _qm_method_name,\
                                           detectChiralCenters
>>>>>>> 0296e173
    from htmd.parameterization.parameterset import recreateParameters, createMultitermDihedralTypes, inventAtomTypes
    from htmd.parameterization.writers import writeParameters

    print('\n === Parameterizing %s ===\n' % args.filename)
    for method in args.forcefield:

        print(" === Fitting for %s ===\n" % method)

        # Get RTF and PRM file names
        rtfFile, prmFile = args.rtf_prm if args.rtf_prm else None, None

        _charge = mol.charge.copy()
        parameters, mol = fftype(mol, method=method, rtfFile=rtfFile, prmFile=prmFile, netcharge=args.charge)
        assert np.all(mol.charge == _charge), 'fftype is meddling with charges!'

        mm_minimizer = None
        if args.min_type == 'mm' or args.dihed_opt_type == 'mm':
            from htmd.qm.custom import OMMMinimizer
            mm_minimizer = OMMMinimizer(mol, parameters)

        if args.fake_qm:
            qm._parameters = parameters

        # Copy the molecule to preserve initial coordinates
        orig_coor = mol.coords.copy()

        # Minimize molecule
        if args.min_type != 'None':
            print('\n == Minimizing ==\n')

            # Detect chiral centers
            intial_chiral_centers = detectChiralCenters(mol)

            # Minimize molecule
            mol = minimize(mol, qm, args.outdir, min_type=args.min_type, mm_minimizer=mm_minimizer)

            # Check if the chiral center hasn't changed during the minimization
            chiral_centers = detectChiralCenters(mol)
            if intial_chiral_centers != chiral_centers:
                raise RuntimeError('Chiral centers have changed during the minization: '
                                   '{} --> {}'.format(intial_chiral_centers, chiral_centers))

        # Fit charges
        mol = _fit_charges(mol, args, qm)

        # Fit dihedral angle parameters
        if args.fit_dihedral:
            print('\n == Fitting dihedral angle parameters ==\n')

            if len(selected_dihedrals) > 0:

                # Set random number generator seed
                if args.seed:
                    np.random.seed(args.seed)

                # Invent new atom types for dihedral atoms
                mol, originaltypes = inventAtomTypes(mol, selected_dihedrals)
                parameters = recreateParameters(mol, originaltypes, parameters)
                parameters = createMultitermDihedralTypes(parameters)
                if args.fake_qm:
                    qm._parameters = parameters

                # Fit the parameters
                parameters = fitDihedrals(mol, qm, method, parameters, param_dihedrals, selected_dihedrals,
                                          args.outdir, dihed_opt_type=args.dihed_opt_type,
                                          mm_minimizer=mm_minimizer)

            else:
                logger.info('No parameterizable dihedral angles detected!')

        # Output the FF parameters
        print('\n == Writing results ==\n')
        paramoutdir = os.path.join(args.outdir, 'parameters', method, _qm_method_name(qm))
        writeParameters(paramoutdir, mol, parameters, method, args.charge, original_coords=orig_coor)

        # Write energy file
        energyFile = os.path.join(paramoutdir, 'energies.txt')
        printEnergies(mol, parameters, energyFile)
        logger.info('Write energy file: %s' % energyFile)


if __name__ == "__main__":

    arguments = sys.argv[1:] if len(sys.argv) > 1 else ['-h']
    main_parameterize(arguments=arguments)<|MERGE_RESOLUTION|>--- conflicted
+++ resolved
@@ -141,11 +141,18 @@
     mol.segid[:] = 'L' # Note: it is need to write complete PDB files
     logger.info('Sgment ID: {}'.format(mol.segid[0]))
 
+    # Detect chiral centers
+    chiral_centers = detectChiralCenters(mol)
+    if len(chiral_centers) > 0:
+        logger.info('Chiral centers:')
+        for atom_index, chiral_label in chiral_centers:
+            logger.info(' {:4} {}'.format(mol.name[atom_index], chiral_label))
+
     return mol
 
+
 def _get_reference_calculator(args):
 
-<<<<<<< HEAD
     # Create a queue
     if args.queue == 'local':
         from htmd.queues.localqueue import LocalCPUQueue
@@ -218,16 +225,6 @@
         logger.info('Changing basis sets to %s' % qm.basis)
 
     return qm
-=======
-    # Detect chiral centers
-    chiral_centers = detectChiralCenters(mol)
-    if len(chiral_centers) > 0:
-        logger.info('Chiral centers:')
-        for atom_index, chiral_label in chiral_centers:
-            logger.info(' {:4} {}'.format(mol.name[atom_index], chiral_label))
-
-    return mol
->>>>>>> 0296e173
 
 
 def printEnergies(molecule, parameters, filename):
@@ -367,7 +364,6 @@
     # Get a molecule and check its validity
     mol = _prepare_molecule(args)
 
-<<<<<<< HEAD
     # Detect equivalent atom groups
     if args.charge_type == 'ESP':
         from htmd.parameterization.detect import detectEquivalentAtoms
@@ -376,12 +372,6 @@
         atom_groups = [group for group in detectEquivalentAtoms(mol)[0] if len(group) > 1]
         for atom_group in atom_groups:
             logger.info('    {}'.format(', '.join(mol.name[list(atom_group)])))
-=======
-    # Get RTF and PRM file names
-    rtfFile, prmFile = None, None
-    if args.rtf_prm:
-        rtfFile, prmFile = args.rtf_prm
->>>>>>> 0296e173
 
     # Detect parameterizable dihedral angles
     if args.fit_dihedral or args.list:
@@ -424,12 +414,7 @@
     qm = _get_reference_calculator(args)
 
     from htmd.parameterization.fftype import fftype
-<<<<<<< HEAD
-    from htmd.parameterization.util import minimize, fitDihedrals, _qm_method_name
-=======
-    from htmd.parameterization.util import getEquivalentsAndDihedrals, minimize, fitDihedrals, _qm_method_name,\
-                                           detectChiralCenters
->>>>>>> 0296e173
+    from htmd.parameterization.util import minimize, fitDihedrals, _qm_method_name, detectChiralCenters
     from htmd.parameterization.parameterset import recreateParameters, createMultitermDihedralTypes, inventAtomTypes
     from htmd.parameterization.writers import writeParameters
 
