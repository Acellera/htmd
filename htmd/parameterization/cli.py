# (c) 2015-2018 Acellera Ltd http://www.acellera.com
# All Rights Reserved
# Distributed under HTMD Software License Agreement
# No redistribution in whole or part
#
import os
import sys
import argparse
import logging
import numpy as np

from htmd.version import version
from htmd.parameterization.fftype import fftypemethods

logger = logging.getLogger(__name__)


def getArgumentParser():

    parser = argparse.ArgumentParser(description='Acellera small molecule parameterization tool')

    parser.add_argument('filename', help='Molecule file in MOL2 format')
    parser.add_argument('-c', '--charge', type=int,
                        help='Total charge of the molecule (default: sum of partial charges)')
    parser.add_argument('-l', '--list', action='store_true', help='List parameterizable dihedral angles')
    parser.add_argument('--rtf-prm', nargs=2, metavar='<filename>', help='CHARMM RTF and PRM files')
    parser.add_argument('-ff', '--forcefield', nargs='+', default=['GAFF2'], choices=fftypemethods,
                        help='Initial atom type and parameter assignment (default: %(default)s)')
    parser.add_argument('--fix-charge', nargs='+', default=[], metavar='<atom name>',
                        help='Fix atomic charge during charge fitting (default: none)')
    parser.add_argument('-d', '--dihedral', nargs='+', default=[], metavar='A1-A2-A3-A4',
                        help='Select dihedral angle to parameterize (default: all parameterizable dihedral angles)')
    parser.add_argument('--code', default='Psi4', choices=['Psi4', 'Gaussian'],
                        help='QM code (default: %(default)s)')
    parser.add_argument('--theory', default='B3LYP', choices=['HF', 'B3LYP', 'wB97X-D'],
                        help='QM level of theory (default: %(default)s)')
    parser.add_argument('--basis', default='cc-pVDZ', choices=['6-31G*', '6-31+G*', '6-311G**', '6-311++G**', 'cc-pVDZ',
                                                               'aug-cc-pVDZ'],
                        help='QM basis set (default: %(default)s)')
    parser.add_argument('--environment', default='vacuum', choices=['vacuum', 'PCM'],
                        help='QM environment (default: %(default)s)')
    parser.add_argument('--no-min', action='store_false', dest='minimize',
                        help='Do not perform QM structure minimization')
    parser.add_argument('--charge-type', default='ESP', choices=['None', 'Gasteiger', 'ESP'],
                        help='Partial atomic charge type (default: %(default)s)')
    parser.add_argument('--no-dihed', action='store_false', dest='fit_dihedral',
                        help='Do not perform QM scanning of dihedral angles')
    parser.add_argument('--no-dihed-opt', action='store_false', dest='optimize_dihedral',
                        help='Do not perform QM structure optimisation when scanning dihedral angles')
    parser.add_argument('-q', '--queue', default='local', choices=['local', 'Slurm', 'LSF', 'AceCloud'],
                        help='QM queue (default: %(default)s)')
    parser.add_argument('-n', '--ncpus', default=None, type=int, help='Number of CPU per QM job (default: queue '
                                                                      'defaults)')
    parser.add_argument('-m', '--memory', default=None, type=int, help='Maximum amount of memory in MB to use.')
    parser.add_argument('--groupname', default=None, help=argparse.SUPPRESS)
    parser.add_argument('-o', '--outdir', default='./', help='Output directory (default: %(default)s)')
    parser.add_argument('--seed', default=20170920, type=int,
                        help='Random number generator seed (default: %(default)s)')
    parser.add_argument('--version', action='version', version=version())

    # Enable replacement of any real QM class with FakeQM.
    # This is intedended for debugging only and should be kept hidden.
    parser.add_argument('--fake-qm', action='store_true', default=False, dest='fake_qm', help=argparse.SUPPRESS)

    # QMML module name
    parser.add_argument('--qmml', help=argparse.SUPPRESS)

    # Debug mode
    parser.add_argument('--debug', action='store_true', default=False, dest='debug', help=argparse.SUPPRESS)

    return parser

def _prepare_molecule(args):

    from htmd.molecule.molecule import Molecule
<<<<<<< HEAD
    from htmd.parameterization.util import makeAtomNamesUnique, guessElements
=======
    from htmd.parameterization.util import guessElements
>>>>>>> 01da3991

    mol = Molecule(args.filename, guessNE=['bonds'], guess=[])

    # Check if the file contain just one conformation
    if mol.numFrames != 1:
        raise RuntimeError('{} has to contain only one molecule, but found {}'.format(args.filename, mol.numFrames))

<<<<<<< HEAD
    # Make atom names unique if needed
    if np.unique(mol.name).size != mol.numAtoms:
        logger.warning('Atom names in the molecule are not unique!')
        new_mol = makeAtomNamesUnique(mol)
        for i, (old_name, new_name) in enumerate(zip(mol.name, new_mol.name)):
            if old_name != new_name:
                logger.warning('Rename atom {:3d}: {:4s} --> {:4s}'.format(i, old_name, new_name))
        mol = new_mol
=======
    # Check if each atom name is unique
    if np.unique(mol.name).size != mol.numAtoms:
        raise RuntimeError('The atom names in {} has to be unique!'.format(args.filename))
>>>>>>> 01da3991

    # Guess elements
    # TODO: it should not depend on FF
    mol = guessElements(mol, args.forcefield[0])

    # Set segment ID
    # Note: it is need to write complete PDB files
    mol.segid[:] = 'L'

    # TODO: check charge

    # TODO: check bonds

    return mol


def printEnergies(molecule, parameters, filename):
    from htmd.ffevaluation.ffevaluate import FFEvaluate
    assert molecule.numFrames == 1
    energies = FFEvaluate(molecule, parameters).calculateEnergies(molecule.coords[:, :, 0])

    string = '''
== Diagnostic Energies ==

Bond     : {BOND_ENERGY}
Angle    : {ANGLE_ENERGY}
Dihedral : {DIHEDRAL_ENERGY}
Improper : {IMPROPER_ENERGY}
Electro  : {ELEC_ENERGY}
VdW      : {VDW_ENERGY}

'''.format(BOND_ENERGY=energies['bond'],
           ANGLE_ENERGY=energies['angle'],
           DIHEDRAL_ENERGY=energies['dihedral'],
           IMPROPER_ENERGY=energies['improper'],
           ELEC_ENERGY=energies['elec'],
           VDW_ENERGY=energies['vdw'])

    sys.stdout.write(string)
    with open(filename, 'w') as file_:
        file_.write(string)


def printReport(mol, netcharge, equivalents, all_dihedrals):

    print('\n == Molecule report ==\n')

    print('Total number of atoms: %d' % mol.numAtoms)
    print('Total charge: %d' % netcharge)

    print('Equivalent atom groups:')
    for atom_group in equivalents[0]:
        if len(atom_group) > 1:
            print('  ' + ', '.join(mol.name[list(atom_group)]))

    print('Parameterizable dihedral angles:')
    for equivalent_dihedrals in all_dihedrals:
        dihedral, equivalent_dihedrals = equivalent_dihedrals[0], equivalent_dihedrals[1:]
        print('  ' + '-'.join(mol.name[list(dihedral)]))
        if equivalent_dihedrals:
            print('    Equivalents:')
            for dihedral in equivalent_dihedrals:
                print('      ' + '-'.join(mol.name[list(dihedral)]))


def _fit_charges(mol, args, qm):

    from htmd.charge import fitGasteigerCharges, fitESPCharges
    from htmd.parameterization.util import guessBondType, getFixedChargeAtomIndices, getDipole, _qm_method_name

    logger.info('=== Fitting atomic charges ===')

    if args.charge_type == 'None':

        if len(args.fix_charge) > 0:
            logger.warning('Flag --fix-charge does not have effect!')

        logger.info('Atomic charges are taken from {}'.format(args.filename))

    elif args.charge_type == 'Gasteiger':

        if len(args.fix_charge) > 0:
            logger.warning('Flag --fix-charge does not have effect!')

        if np.any(mol.bondtype == "un"):
            logger.info('Guessing bond types')
            mol = guessBondType(mol)

        mol = fitGasteigerCharges(mol)

        charge = int(round(np.sum(mol.charge)))
        if args.charge != charge:
            raise RuntimeError('Molecular charge is set to {}, but Gasteiger atomic charges add up to {}.'.format(
                args.charge, charge))

    elif args.charge_type == 'ESP':

        # Set random number generator seed
        if args.seed:
            np.random.seed(args.seed)

        # Select the atoms with fixed charges
        fixed_atom_indices = getFixedChargeAtomIndices(mol, args.fix_charge)

        # Create an ESP directory
        espDir = os.path.join(args.outdir, "esp", _qm_method_name(qm))
        os.makedirs(espDir, exist_ok=True)

        charge = int(round(np.sum(mol.charge)))
        if args.charge != charge:
            logger.warning('Molecular charge is set to {}, but atomic charges of passed molecule add up to {}. '.format(
                args.charge, charge))
            if len(args.fix_charge) > 0:
                raise RuntimeError('Flag --fix-charge cannot be used when atomic charges are inconsistent with passed '
                                   'molecular charge {}'.format(args.charge))
            mol.charge[:] = args.charge/mol.numAtoms

        # Fit ESP charges
        mol, extra = fitESPCharges(mol, qm, espDir, fixed=fixed_atom_indices)
        logger.info('QM dipole: %f %f %f; %f' % tuple(extra['qm_dipole']))

    else:
        raise ValueError()

    mm_dipole = getDipole(mol)
    if np.all(np.isfinite(mm_dipole)):
        logger.info('MM dipole: %f %f %f; %f' % tuple(mm_dipole))
    else:  # TODO fix
        logger.warning('MM dipole cannot be computed. Check if elements are detected correctly.')

    # Print the new charges
    logger.info('Atomic charges:')
    for name, charge in zip(mol.name, mol.charge):
        logger.info('    {}: {:6.3f}'.format(name, charge))
    logger.info('Molecular charge: {:6.3f}'.format(np.sum(mol.charge)))

    return mol


def main_parameterize(arguments=None):

    args = getArgumentParser().parse_args(args=arguments)
    if args.debug:
        logger.setLevel(logging.DEBUG)
        logger.debug(sys.argv[1:])

    # Get a molecule and check its validity
    mol = _prepare_molecule(args)

    # Get RTF and PRM file names
    rtfFile, prmFile = None, None
    if args.rtf_prm:
        rtfFile, prmFile = args.rtf_prm

    # Create a queue for QM
    from htmd.queues.localqueue import LocalCPUQueue
    from htmd.queues.slurmqueue import SlurmQueue
    from htmd.queues.lsfqueue import LsfQueue
    from htmd.queues.pbsqueue import PBSQueue
    from htmd.queues.acecloudqueue import AceCloudQueue

    if args.queue == 'local':
        queue = LocalCPUQueue()
    elif args.queue == 'Slurm':
        queue = SlurmQueue(_configapp=args.code.lower())
    elif args.queue == 'LSF':
        queue = LsfQueue(_configapp=args.code.lower())
    elif args.queue == 'PBS':
        queue = PBSQueue()  # TODO: configure
    elif args.queue == 'AceCloud':
        queue = AceCloudQueue()  # TODO: configure
        queue.groupname = args.groupname
        queue.hashnames = True
    else:
        raise NotImplementedError

    # Override default ncpus
    if args.ncpus:
        logger.info('Overriding ncpus to {}'.format(args.ncpus))
        queue.ncpu = args.ncpus
    if args.memory:
        logger.info('Overriding memory to {}'.format(args.memory))
        queue.memory = args.memory

    # Create a QM object
    from htmd.qm import Psi4, Gaussian, FakeQM2

    if args.qmml:
        import importlib
        from htmd.qm.custom import CustomQM
        qm = CustomQM()
        qmml_module = importlib.import_module(args.qmml)
        logger.info('QMML module: {}'.format(qmml_module))
        qmml_calculator = qmml_module.get_calculator()
        logger.info('QMML calculator: {}'.format(qmml_calculator))
        qm.calculator = qmml_calculator
    else:
        if args.code == 'Psi4':
            qm = Psi4()
        elif args.code == 'Gaussian':
            qm = Gaussian()
        else:
            raise NotImplementedError

    # This is for debugging only!
    if args.fake_qm:
        qm = FakeQM2()
        logger.warning('Using FakeQM')

    # Start processing
    from htmd.parameterization.fftype import fftype
    from htmd.parameterization.util import getEquivalentsAndDihedrals, minimize, fitDihedrals, _qm_method_name
    from htmd.parameterization.parameterset import recreateParameters, createMultitermDihedralTypes, inventAtomTypes
    from htmd.parameterization.writers import writeParameters

    # Get rotatable dihedral angles
    mol, equivalents, all_dihedrals = getEquivalentsAndDihedrals(mol)

    if args.list:
        print('\n === Parameterizable dihedral angles of {} ===\n'.format(args.filename))
        with open('torsions.txt', 'w') as fh:
            for dihedral in all_dihedrals:
                dihedral_name = '-'.join(mol.name[list(dihedral[0])])
                print('  {}'.format(dihedral_name))
                fh.write(dihedral_name+'\n')
        print()
        sys.exit(0)

    # Print arguments
    print('\n === Arguments ===\n')
    for key, value in vars(args).items():
        print('{:>12s}: {:s}'.format(key, str(value)))

    # Get the molecular charge
    charge = int(round(np.sum(mol.charge)))
    if args.charge is None:
        args.charge = charge
        logger.info('Molecular charge is set to {} by adding up the atomic charges in {}'.format(args.charge,
                                                                                              args.filename))
    else:
        logger.info('Molecular charge is set to {}'.format(args.charge))
        if args.charge_type == 'None' and args.charge != charge:
            raise ValueError(
                'The molecular charge is set to {}, but the partial atomic charges in {} add up to {}'.format(
                    args.charge, args.filename, charge))

    # Select which dihedrals to fit
    parameterizable_dihedrals = [list(dih[0]) for dih in all_dihedrals]
    if len(args.dihedral) > 0:
        all_dihedral_names = ['-'.join(mol.name[list(dihedral[0])]) for dihedral in all_dihedrals]
        parameterizable_dihedrals = []
        for dihedral_name in args.dihedral:
            if dihedral_name not in all_dihedral_names:
                raise ValueError('%s is not recognized as a rotatable dihedral angle' % dihedral_name)
            parameterizable_dihedrals.append(list(all_dihedrals[all_dihedral_names.index(dihedral_name)][0]))

    # Set up the QM object
    qm.theory = args.theory
    qm.basis = args.basis
    qm.solvent = args.environment
    qm.queue = queue
    qm.charge = args.charge

    print('\n === Parameterizing %s ===\n' % args.filename)
    for method in args.forcefield:

        print(" === Fitting for %s ===\n" % method)
        printReport(mol, args.charge, equivalents, all_dihedrals)

        _charge = mol.charge.copy()
        parameters, mol = fftype(mol, method=method, rtfFile=rtfFile, prmFile=prmFile, netcharge=args.charge)
        assert np.all(mol.charge == _charge), 'fftype is meddling with charges!'

        if isinstance(qm, FakeQM2):
            qm._parameters = parameters

        # Copy the molecule to preserve initial coordinates
        orig_coor = mol.coords.copy()

        # Update B3LYP to B3LYP-D3
        # TODO: this is silent and not documented stuff
        if qm.theory == 'B3LYP':
            qm.correction = 'D3'

        # Update basis sets
        # TODO: this is silent and not documented stuff
        if args.charge < 0 and qm.solvent == 'vacuum':
            if qm.basis == '6-31G*':
                qm.basis = '6-31+G*'
            if qm.basis == '6-311G**':
                qm.basis = '6-311++G**'
            if qm.basis == 'cc-pVDZ':
                qm.basis = 'aug-cc-pVDZ'
            logger.info('Changing basis sets to %s' % qm.basis)

        # Minimize molecule
        if args.minimize:
            print('\n == Minimizing ==\n')
            mol = minimize(mol, qm, args.outdir)

        # Fit charges
        mol = _fit_charges(mol, args, qm)

        # Fit dihedral angle parameters
        if args.fit_dihedral:
            print('\n == Fitting dihedral angle parameters ==\n')

            if len(parameterizable_dihedrals) > 0:

                # Set random number generator seed
                if args.seed:
                    np.random.seed(args.seed)

                # Invent new atom types for dihedral atoms
                mol, originaltypes = inventAtomTypes(mol, parameterizable_dihedrals, equivalents)
                parameters = recreateParameters(mol, originaltypes, parameters)
                parameters = createMultitermDihedralTypes(parameters)
                if isinstance(qm, FakeQM2):
                    qm._parameters = parameters

                # Fit the parameters
                fitDihedrals(mol, qm, method, parameters, all_dihedrals, parameterizable_dihedrals, args.outdir,
                             geomopt=args.optimize_dihedral)

<<<<<<< HEAD
            else:
                logger.info('No parameterizable dihedral angles detected!')
=======
            # Fit the parameters
            parameters = fitDihedrals(mol, qm, method, parameters, all_dihedrals, parameterizable_dihedrals,
                                      args.outdir, geomopt=args.optimize_dihedral)
>>>>>>> 01da3991

        # Output the FF parameters
        print('\n == Writing results ==\n')
        paramoutdir = os.path.join(args.outdir, 'parameters', method, _qm_method_name(qm))
        writeParameters(paramoutdir, mol, parameters, method, args.charge, original_coords=orig_coor)

        # Write energy file
        energyFile = os.path.join(paramoutdir, 'energies.txt')
        printEnergies(mol, parameters, energyFile)
        logger.info('Write energy file: %s' % energyFile)


if __name__ == "__main__":

    arguments = sys.argv[1:] if len(sys.argv) > 1 else ['-h']
    main_parameterize(arguments=arguments)<|MERGE_RESOLUTION|>--- conflicted
+++ resolved
@@ -73,11 +73,7 @@
 def _prepare_molecule(args):
 
     from htmd.molecule.molecule import Molecule
-<<<<<<< HEAD
     from htmd.parameterization.util import makeAtomNamesUnique, guessElements
-=======
-    from htmd.parameterization.util import guessElements
->>>>>>> 01da3991
 
     mol = Molecule(args.filename, guessNE=['bonds'], guess=[])
 
@@ -85,7 +81,6 @@
     if mol.numFrames != 1:
         raise RuntimeError('{} has to contain only one molecule, but found {}'.format(args.filename, mol.numFrames))
 
-<<<<<<< HEAD
     # Make atom names unique if needed
     if np.unique(mol.name).size != mol.numAtoms:
         logger.warning('Atom names in the molecule are not unique!')
@@ -94,11 +89,6 @@
             if old_name != new_name:
                 logger.warning('Rename atom {:3d}: {:4s} --> {:4s}'.format(i, old_name, new_name))
         mol = new_mol
-=======
-    # Check if each atom name is unique
-    if np.unique(mol.name).size != mol.numAtoms:
-        raise RuntimeError('The atom names in {} has to be unique!'.format(args.filename))
->>>>>>> 01da3991
 
     # Guess elements
     # TODO: it should not depend on FF
@@ -420,17 +410,11 @@
                     qm._parameters = parameters
 
                 # Fit the parameters
-                fitDihedrals(mol, qm, method, parameters, all_dihedrals, parameterizable_dihedrals, args.outdir,
-                             geomopt=args.optimize_dihedral)
-
-<<<<<<< HEAD
+                parameters = fitDihedrals(mol, qm, method, parameters, all_dihedrals, parameterizable_dihedrals,
+                                          args.outdir, geomopt=args.optimize_dihedral)
+
             else:
                 logger.info('No parameterizable dihedral angles detected!')
-=======
-            # Fit the parameters
-            parameters = fitDihedrals(mol, qm, method, parameters, all_dihedrals, parameterizable_dihedrals,
-                                      args.outdir, geomopt=args.optimize_dihedral)
->>>>>>> 01da3991
 
         # Output the FF parameters
         print('\n == Writing results ==\n')
