--- conflicted
+++ resolved
@@ -40,15 +40,9 @@
     parser.add_argument('--environment', default='vacuum', choices=['vacuum', 'PCM'],
                         help='QM environment (default: %(default)s)')
     parser.add_argument('--no-min', action='store_false', dest='minimize',
-<<<<<<< HEAD
                         help='DEPRECATED: use `--min-opt` instead')
     parser.add_argument('--min-opt', default='qm', dest='min_type', choices=['no', 'qm', 'mm'],
                         help='Type of initial structure optimization (default: %(default)s)')
-=======
-                        help='Do not perform QM structure minimization')
-    parser.add_argument('--min', dest='minimize-mode', default='qm', choices=['no', 'qm', 'mm'],
-                        help='Do not perform QM structure minimization')
->>>>>>> 98cc1a0e
     parser.add_argument('--charge-type', default='ESP', choices=['None', 'Gasteiger', 'ESP'],
                         help='Partial atomic charge type (default: %(default)s)')
     parser.add_argument('--charge-type-stef', default='None', choices=['None', 'gas'],
