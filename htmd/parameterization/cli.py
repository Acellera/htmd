--- conflicted
+++ resolved
@@ -322,49 +322,35 @@
 
 def main_parameterize(arguments=None):
 
-<<<<<<< HEAD
     # Parse arguments
-    args = getArgumentParser().parse_args(args=arguments)
-=======
     parser = getArgumentParser()
     args = parser.parse_args(args=arguments)
->>>>>>> 2d5f1f1e
     if args.debug:
         logger.setLevel(logging.DEBUG)
         logger.debug(sys.argv[1:])
 
-<<<<<<< HEAD
+    if args.minimize is not parser.get_default('minimize'):
+        raise DeprecationWarning('Use `--min-type` instead.')
+    if args.optimize_dihedral is not parser.get_default('optimize_dihedral'):
+        raise DeprecationWarning('Use `--scan-type` instead.')
+
     # Print arguments
     logger.info('===== Parameterize =====')
     logger.info('Arguments:')
     for key, value in vars(args).items():
         if key in ('fake_qm',):
             continue
-        logger.info('{:>20s}: {:s}'.format(key, str(value)))
-=======
-    if args.minimize is not parser.get_default('minimize'):
-        raise DeprecationWarning('Use `--min-type` instead.')
-    if args.optimize_dihedral is not parser.get_default('optimize_dihedral'):
-        raise DeprecationWarning('Use `--scan-type` instead.')
+        logger.info('{:>20s}: {:s}'.format(key, str(value)))        
 
     if not os.path.exists(args.filename):
         raise ValueError('File %s cannot be found' % args.filename)
->>>>>>> 2d5f1f1e
 
     # Get a molecule and check its validity
     mol = _prepare_molecule(args)
 
-<<<<<<< HEAD
     # Detect equivalent atom groups
     if args.charge_type == 'ESP':
         from htmd.parameterization.detect import detectEquivalentAtoms
-=======
-
-    # Get RTF and PRM file names
-    rtfFile, prmFile = None, None
-    if args.rtf_prm:
-        rtfFile, prmFile = args.rtf_prm
->>>>>>> 2d5f1f1e
 
         logger.info('Equivalent atom groups:')
         atom_groups = [group for group in detectEquivalentAtoms(mol)[0] if len(group) > 1]
@@ -428,16 +414,12 @@
         parameters, mol = fftype(mol, method=method, rtfFile=rtfFile, prmFile=prmFile, netcharge=args.charge)
         assert np.all(mol.charge == _charge), 'fftype is meddling with charges!'
 
-<<<<<<< HEAD
-        if args.fake_qm:
-=======
         mm_minimizer = None
         if args.min_type == 'mm' or args.dihed_opt_type == 'mm':
             from htmd.qm.custom import OMMMinimizer
             mm_minimizer = OMMMinimizer(mol, parameters)
 
-        if isinstance(qm, FakeQM2):
->>>>>>> 2d5f1f1e
+        if args.fake_qm:
             qm._parameters = parameters
 
         # Copy the molecule to preserve initial coordinates
@@ -466,14 +448,9 @@
                 qm._parameters = parameters
 
             # Fit the parameters
-<<<<<<< HEAD
             parameters = fitDihedrals(mol, qm, method, parameters, param_dihedrals, selected_dihedrals,
-                                      args.outdir, geomopt=args.optimize_dihedral)
-=======
-            parameters = fitDihedrals(mol, qm, method, parameters, all_dihedrals, parameterizable_dihedrals,
                                       args.outdir, dihed_opt_type=args.dihed_opt_type,
                                       mm_minimizer=mm_minimizer)
->>>>>>> 2d5f1f1e
 
         # Output the FF parameters
         print('\n == Writing results ==\n')
