# (c) 2015-2018 Acellera Ltd http://www.acellera.com
# All Rights Reserved
# Distributed under HTMD Software License Agreement
# No redistribution in whole or part
#
import os
import sys
import argparse
import logging
import numpy as np

from htmd.version import version
from htmd.parameterization.fftype import fftypemethods

logger = logging.getLogger(__name__)


def getArgumentParser():

    parser = argparse.ArgumentParser(description='Acellera small molecule parameterization tool')

    parser.add_argument('filename', help='Molecule file in MOL2 format')
    parser.add_argument('-c', '--charge', type=int,
                        help='Total charge of the molecule (default: sum of partial charges)')
    parser.add_argument('-l', '--list', action='store_true', help='List parameterizable dihedral angles')
    parser.add_argument('--rtf-prm', nargs=2, metavar='<filename>', help='CHARMM RTF and PRM files')
    parser.add_argument('-ff', '--forcefield', nargs='+', default=['GAFF2'], choices=fftypemethods,
                        help='Initial atom type and parameter assignment (default: %(default)s)')
    parser.add_argument('--fix-charge', nargs='+', default=[], metavar='<atom name>',
                        help='Fix atomic charge during charge fitting (default: none)')
    parser.add_argument('-d', '--dihedral', nargs='+', default=[], metavar='A1-A2-A3-A4',
                        help='Select dihedral angle to parameterize (default: all parameterizable dihedral angles)')
    parser.add_argument('--code', default='Psi4', choices=['Psi4', 'Gaussian'],
                        help='QM code (default: %(default)s)')
    parser.add_argument('--theory', default='B3LYP', choices=['HF', 'B3LYP', 'wB97X-D'],
                        help='QM level of theory (default: %(default)s)')
    parser.add_argument('--basis', default='cc-pVDZ', choices=['6-31G*', '6-31+G*', '6-311G**', '6-311++G**', 'cc-pVDZ',
                                                               'aug-cc-pVDZ'],
                        help='QM basis set (default: %(default)s)')
    parser.add_argument('--environment', default='vacuum', choices=['vacuum', 'PCM'],
                        help='QM environment (default: %(default)s)')
    parser.add_argument('--no-min', action='store_false', dest='minimize',
                        help='Do not perform QM structure minimization')
    parser.add_argument('--charge-type', default='ESP', choices=['None', 'Gasteiger', 'ESP'],
                        help='Partial atomic charge type (default: %(default)s)')
    parser.add_argument('--no-dihed', action='store_false', dest='fit_dihedral',
                        help='Do not perform QM scanning of dihedral angles')
    parser.add_argument('--no-dihed-opt', action='store_false', dest='optimize_dihedral',
                        help='Do not perform QM structure optimisation when scanning dihedral angles')
    parser.add_argument('-q', '--queue', default='local', choices=['local', 'Slurm', 'LSF', 'AceCloud'],
                        help='QM queue (default: %(default)s)')
    parser.add_argument('-n', '--ncpus', default=None, type=int, help='Number of CPU per QM job (default: queue '
                                                                      'defaults)')
    parser.add_argument('-m', '--memory', default=None, type=int, help='Maximum amount of memory in MB to use.')
    parser.add_argument('--groupname', default=None, help=argparse.SUPPRESS)
    parser.add_argument('-o', '--outdir', default='./', help='Output directory (default: %(default)s)')
    parser.add_argument('--seed', default=20170920, type=int,
                        help='Random number generator seed (default: %(default)s)')
    parser.add_argument('--version', action='version', version=version())

    # Enable replacement of any real QM class with FakeQM.
    # This is intedended for debugging only and should be kept hidden.
    parser.add_argument('--fake-qm', action='store_true', default=False, dest='fake_qm', help=argparse.SUPPRESS)

    # QMML module name
    parser.add_argument('--qmml', help=argparse.SUPPRESS)

    # Debug mode
    parser.add_argument('--debug', action='store_true', default=False, dest='debug', help=argparse.SUPPRESS)

    return parser

def _prepare_molecule(args):

    from htmd.molecule.molecule import Molecule
    from htmd.parameterization.util import guessElements

<<<<<<< HEAD
    logger.info('=== Molecule ===')

    # Check the file extension
    if os.path.splitext(args.filename)[1] != '.mol2':
        raise RuntimeError('{} has to be in MOL2 format'.format(args.filename))

    # Read the molecule file
    mol = Molecule(args.filename, guessNE='bonds', guess=('angles', 'dihedrals'))
    logger.info('Read a molecule from file: {}'.format(args.filename))
=======
    mol = Molecule(args.filename, guessNE=['bonds'], guess=[])
>>>>>>> 01da3991

    # Check if the file contain just one conformation
    if mol.numFrames != 1:
        raise RuntimeError('{} has to contain only one conformation, but found {}'.format(args.filename, mol.numFrames))

    # Check the number of atoms
    if mol.numAtoms < 2:
        raise RuntimeError('Molecule has to contain more than one atom')
    logger.info('Number of atoms: {}'.format(mol.numAtoms))

    # Check the number of bonds
    if mol.bonds.size < 1:
        raise RuntimeError('Molecule has to have at least one bond')
    logger.info('Number of bonds: {}'.format(mol.bonds.size))

    # Set the molecular charge
    charge = int(round(np.sum(mol.charge)))
    if args.charge is None:
        args.charge = charge
        logger.info('Molecular charge is set to {} by adding up the atomic charges in {}'
                    ''.format(args.charge, args.filename))
    else:
        logger.info('Molecular charge is set to {}'.format(args.charge))
        if args.charge_type == 'None' and args.charge != charge:
            raise ValueError('The molecular charge is set to {}, but the partial atomic charges in {} '
                             'add up to {}'.format(args.charge, args.filename, charge))

    # Check atom names are unique
    if np.unique(mol.name).size != mol.numAtoms:
        raise RuntimeError('The atom names in {} has to be unique!'.format(args.filename))

    # Guess elements
    # TODO: it should not depend on FF
    mol = guessElements(mol, args.forcefield[0])
    logger.info('Elements detected:')
    for name, element in zip(mol.name, mol.element):
        logger.info('    {:6s}: {:2s}'.format(name, element))

    # Check residue names
    if not np.all(mol.resname == mol.resname[0]):
        raise RuntimeError('Molecule has to have the same residue name')
    logger.info('Residue name: {}'.format(mol.resname[0]))

    # Set segment ID
    mol.segid[:] = 'L' # Note: it is need to write complete PDB files
    logger.info('Sgment ID: {}'.format(mol.segid[0]))

    return mol

def _get_reference_calculator(args):

    # Create a queue
    if args.queue == 'local':
        from htmd.queues.localqueue import LocalCPUQueue
        queue = LocalCPUQueue()
    elif args.queue == 'Slurm':
        from htmd.queues.slurmqueue import SlurmQueue
        queue = SlurmQueue(_configapp=args.code.lower())
    elif args.queue == 'LSF':
        from htmd.queues.lsfqueue import LsfQueue
        queue = LsfQueue(_configapp=args.code.lower())
    elif args.queue == 'PBS':
        from htmd.queues.pbsqueue import PBSQueue
        queue = PBSQueue()  # TODO: configure
    elif args.queue == 'AceCloud':
        from htmd.queues.acecloudqueue import AceCloudQueue
        queue = AceCloudQueue()  # TODO: configure
        queue.groupname = args.groupname
        queue.hashnames = True
    else:
        raise NotImplementedError

    # Configure the queue
    if args.ncpus:
        logger.info('Overriding ncpus to {}'.format(args.ncpus))
        queue.ncpu = args.ncpus
    if args.memory:
        logger.info('Overriding memory to {}'.format(args.memory))
        queue.memory = args.memory

    # Create a QM object
    if args.code == 'Psi4':
        from htmd.qm import Psi4
        qm = Psi4()
    elif args.code == 'Gaussian':
        from htmd.qm import Gaussian
        qm = Gaussian()
    elif args.code == 'QMML':
        from htmd.qm.custom import QMML
        qm = QMML()
    else:
        raise NotImplementedError

    # Override with a FakeQM object
    if args.fake_qm:
        from htmd.qm import FakeQM2
        qm = FakeQM2()
        logger.warning('Using FakeQM')

    # Configure the QM object
    qm.theory = args.theory
    qm.basis = args.basis
    qm.solvent = args.environment
    qm.queue = queue
    qm.charge = args.charge

    # Update B3LYP to B3LYP-D3
    # TODO: this is silent and not documented stuff
    if qm.theory == 'B3LYP':
        qm.correction = 'D3'

    # Update basis sets
    # TODO: this is silent and not documented stuff
    if args.charge < 0 and qm.solvent == 'vacuum':
        if qm.basis == '6-31G*':
            qm.basis = '6-31+G*'
        if qm.basis == '6-311G**':
            qm.basis = '6-311++G**'
        if qm.basis == 'cc-pVDZ':
            qm.basis = 'aug-cc-pVDZ'
        logger.info('Changing basis sets to %s' % qm.basis)

    return qm


def printEnergies(molecule, parameters, filename):
    from htmd.ffevaluation.ffevaluate import FFEvaluate
    assert molecule.numFrames == 1
    energies = FFEvaluate(molecule, parameters).calculateEnergies(molecule.coords[:, :, 0])

    string = '''
== Diagnostic Energies ==

Bond     : {BOND_ENERGY}
Angle    : {ANGLE_ENERGY}
Dihedral : {DIHEDRAL_ENERGY}
Improper : {IMPROPER_ENERGY}
Electro  : {ELEC_ENERGY}
VdW      : {VDW_ENERGY}

'''.format(BOND_ENERGY=energies['bond'],
           ANGLE_ENERGY=energies['angle'],
           DIHEDRAL_ENERGY=energies['dihedral'],
           IMPROPER_ENERGY=energies['improper'],
           ELEC_ENERGY=energies['elec'],
           VDW_ENERGY=energies['vdw'])

    sys.stdout.write(string)
    with open(filename, 'w') as file_:
        file_.write(string)


def _fit_charges(mol, args, qm):

    from htmd.charge import fitGasteigerCharges, fitESPCharges
    from htmd.parameterization.util import guessBondType, getFixedChargeAtomIndices, getDipole, _qm_method_name

    logger.info('=== Fitting atomic charges ===')

    if args.charge_type == 'None':

        if len(args.fix_charge) > 0:
            logger.warning('Flag --fix-charge does not have effect!')

        logger.info('Atomic charges are taken from {}'.format(args.filename))

    elif args.charge_type == 'Gasteiger':

        if len(args.fix_charge) > 0:
            logger.warning('Flag --fix-charge does not have effect!')

        if np.any(mol.bondtype == "un"):
            logger.info('Guessing bond types')
            mol = guessBondType(mol)

        mol = fitGasteigerCharges(mol)

        charge = int(round(np.sum(mol.charge)))
        if args.charge != charge:
            raise RuntimeError('Molecular charge is set to {}, but Gasteiger atomic charges add up to {}.'.format(
                args.charge, charge))

    elif args.charge_type == 'ESP':

        # Set random number generator seed
        if args.seed:
            np.random.seed(args.seed)

        # Select the atoms with fixed charges
        fixed_atom_indices = getFixedChargeAtomIndices(mol, args.fix_charge)

        # Create an ESP directory
        espDir = os.path.join(args.outdir, "esp", _qm_method_name(qm))
        os.makedirs(espDir, exist_ok=True)

        charge = int(round(np.sum(mol.charge)))
        if args.charge != charge:
            logger.warning('Molecular charge is set to {}, but atomic charges of passed molecule add up to {}. '.format(
                args.charge, charge))
            if len(args.fix_charge) > 0:
                raise RuntimeError('Flag --fix-charge cannot be used when atomic charges are inconsistent with passed '
                                   'molecular charge {}'.format(args.charge))
            mol.charge[:] = args.charge/mol.numAtoms

        # Fit ESP charges
        mol, extra = fitESPCharges(mol, qm, espDir, fixed=fixed_atom_indices)
        logger.info('QM dipole: %f %f %f; %f' % tuple(extra['qm_dipole']))

    else:
        raise ValueError()

    mm_dipole = getDipole(mol)
    if np.all(np.isfinite(mm_dipole)):
        logger.info('MM dipole: %f %f %f; %f' % tuple(mm_dipole))
    else:  # TODO fix
        logger.warning('MM dipole cannot be computed. Check if elements are detected correctly.')

    # Print the new charges
    logger.info('Atomic charges:')
    for name, charge in zip(mol.name, mol.charge):
        logger.info('    {}: {:6.3f}'.format(name, charge))
    logger.info('Molecular charge: {:6.3f}'.format(np.sum(mol.charge)))

    return mol


def main_parameterize(arguments=None):

    # Parse arguments
    args = getArgumentParser().parse_args(args=arguments)
    if args.debug:
        logger.setLevel(logging.DEBUG)
        logger.debug(sys.argv[1:])

    # Print arguments
    logger.info('===== Parameterize =====')
    logger.info('Arguments:')
    for key, value in vars(args).items():
        if key in ('fake_qm',):
            continue
        logger.info('{:>20s}: {:s}'.format(key, str(value)))

    # Get a molecule and check its validity
    mol = _prepare_molecule(args)

    # Detect equivalent atom groups
    if args.charge_type == 'ESP':
        from htmd.parameterization.detect import detectEquivalentAtoms

        logger.info('Equivalent atom groups:')
        atom_groups = [group for group in detectEquivalentAtoms(mol)[0] if len(group) > 1]
        for atom_group in atom_groups:
            logger.info('    {}'.format(', '.join(mol.name[list(atom_group)])))

<<<<<<< HEAD
    # Detect parameterizable dihedral angles
    if args.fit_dihedral or args.list:
        from htmd.parameterization.detect import detectParameterizableDihedrals
=======
    if args.queue == 'local':
        queue = LocalCPUQueue()
    elif args.queue == 'Slurm':
        queue = SlurmQueue(_configapp=args.code.lower())
    elif args.queue == 'LSF':
        queue = LsfQueue(_configapp=args.code.lower())
    elif args.queue == 'PBS':
        queue = PBSQueue()  # TODO: configure
    elif args.queue == 'AceCloud':
        queue = AceCloudQueue()  # TODO: configure
        queue.groupname = args.groupname
        queue.hashnames = True
    else:
        raise NotImplementedError

    # Override default ncpus
    if args.ncpus:
        logger.info('Overriding ncpus to {}'.format(args.ncpus))
        queue.ncpu = args.ncpus
    if args.memory:
        logger.info('Overriding memory to {}'.format(args.memory))
        queue.memory = args.memory

    # Create a QM object
    from htmd.qm import Psi4, Gaussian, FakeQM2

    if args.qmml:
        import importlib
        from htmd.qm.custom import CustomQM
        qm = CustomQM()
        qmml_module = importlib.import_module(args.qmml)
        logger.info('QMML module: {}'.format(qmml_module))
        qmml_calculator = qmml_module.get_calculator()
        logger.info('QMML calculator: {}'.format(qmml_calculator))
        qm.calculator = qmml_calculator
    else:
        if args.code == 'Psi4':
            qm = Psi4()
        elif args.code == 'Gaussian':
            qm = Gaussian()
        else:
            raise NotImplementedError

    # This is for debugging only!
    if args.fake_qm:
        qm = FakeQM2()
        logger.warning('Using FakeQM')
>>>>>>> 01da3991

        param_dihedrals = detectParameterizableDihedrals(mol)

        logger.info('Parameterizable dihedral angles (and their equivalents):')
        for dihedrals in param_dihedrals:
            names = ['-'.join(mol.name[list(dihedral)]) for dihedral in dihedrals]
            line = '    {}'.format(names[0])
            if names[1:]:
                line += ' ({})'.format(', '.join(names[1:]))
            logger.info(line)

    # Print parameterize dihedral list to a file
    if args.list:
        dihedral_file = 'torsions.txt'
        with open(dihedral_file, 'w') as fh:
            for dihedrals in param_dihedrals:
                name = '-'.join(mol.name[list(dihedrals[0])])
                fh.write('{}\n'.format(name))
            logger.info('Parameterizable dihedral angle list written to {}'.format(dihedral_file))
        sys.exit(0)

    # Select dihedrals to parameterize
    if args.fit_dihedral:
        if args.dihedral:
            selected_dihedrals = []
            name2dihedral = {'-'.join(mol.name[list(dihedrals[0])]): dihedrals[0] for dihedrals in param_dihedrals}
            for dihedral_name in args.dihedral:
                if dihedral_name not in name2dihedral.keys():
                    raise ValueError('%s is not recognized as a rotatable dihedral angle' % dihedral_name)
                selected_dihedrals.append(list(name2dihedral[dihedral_name]))
        else:
            # By default parameterize all the dihedrals
            selected_dihedrals = [list(dihedrals[0]) for dihedrals in param_dihedrals]

    # Get a reference calculator
    qm = _get_reference_calculator(args)

    from htmd.parameterization.fftype import fftype
    from htmd.parameterization.util import minimize, fitDihedrals, _qm_method_name
    from htmd.parameterization.parameterset import recreateParameters, createMultitermDihedralTypes, inventAtomTypes
    from htmd.parameterization.writers import writeParameters

    print('\n === Parameterizing %s ===\n' % args.filename)
    for method in args.forcefield:

        print(" === Fitting for %s ===\n" % method)

        # Get RTF and PRM file names
        rtfFile, prmFile = args.rtf_prm if args.rtf_prm else None, None

        _charge = mol.charge.copy()
        parameters, mol = fftype(mol, method=method, rtfFile=rtfFile, prmFile=prmFile, netcharge=args.charge)
        assert np.all(mol.charge == _charge), 'fftype is meddling with charges!'

        if args.fake_qm:
            qm._parameters = parameters

        # Copy the molecule to preserve initial coordinates
        orig_coor = mol.coords.copy()

        # Minimize molecule
        if args.minimize:
            print('\n == Minimizing ==\n')
            mol = minimize(mol, qm, args.outdir)

        # Fit charges
        mol = _fit_charges(mol, args, qm)

        # Fit dihedral angle parameters
        if args.fit_dihedral:
            print('\n == Fitting dihedral angle parameters ==\n')

            # Set random number generator seed
            if args.seed:
                np.random.seed(args.seed)

            # Invent new atom types for dihedral atoms
            mol, originaltypes = inventAtomTypes(mol, selected_dihedrals)
            parameters = recreateParameters(mol, originaltypes, parameters)
            parameters = createMultitermDihedralTypes(parameters)
            if args.fake_qm:
                qm._parameters = parameters

            # Fit the parameters
<<<<<<< HEAD
            fitDihedrals(mol, qm, method, parameters, param_dihedrals, selected_dihedrals, args.outdir,
                         geomopt=args.optimize_dihedral)
=======
            parameters = fitDihedrals(mol, qm, method, parameters, all_dihedrals, parameterizable_dihedrals,
                                      args.outdir, geomopt=args.optimize_dihedral)
>>>>>>> 01da3991

        # Output the FF parameters
        print('\n == Writing results ==\n')
        paramoutdir = os.path.join(args.outdir, 'parameters', method, _qm_method_name(qm))
        writeParameters(paramoutdir, mol, parameters, method, args.charge, original_coords=orig_coor)

        # Write energy file
        energyFile = os.path.join(paramoutdir, 'energies.txt')
        printEnergies(mol, parameters, energyFile)
        logger.info('Write energy file: %s' % energyFile)


if __name__ == "__main__":

    arguments = sys.argv[1:] if len(sys.argv) > 1 else ['-h']
    main_parameterize(arguments=arguments)<|MERGE_RESOLUTION|>--- conflicted
+++ resolved
@@ -75,7 +75,6 @@
     from htmd.molecule.molecule import Molecule
     from htmd.parameterization.util import guessElements
 
-<<<<<<< HEAD
     logger.info('=== Molecule ===')
 
     # Check the file extension
@@ -85,9 +84,6 @@
     # Read the molecule file
     mol = Molecule(args.filename, guessNE='bonds', guess=('angles', 'dihedrals'))
     logger.info('Read a molecule from file: {}'.format(args.filename))
-=======
-    mol = Molecule(args.filename, guessNE=['bonds'], guess=[])
->>>>>>> 01da3991
 
     # Check if the file contain just one conformation
     if mol.numFrames != 1:
@@ -342,59 +338,9 @@
         for atom_group in atom_groups:
             logger.info('    {}'.format(', '.join(mol.name[list(atom_group)])))
 
-<<<<<<< HEAD
     # Detect parameterizable dihedral angles
     if args.fit_dihedral or args.list:
         from htmd.parameterization.detect import detectParameterizableDihedrals
-=======
-    if args.queue == 'local':
-        queue = LocalCPUQueue()
-    elif args.queue == 'Slurm':
-        queue = SlurmQueue(_configapp=args.code.lower())
-    elif args.queue == 'LSF':
-        queue = LsfQueue(_configapp=args.code.lower())
-    elif args.queue == 'PBS':
-        queue = PBSQueue()  # TODO: configure
-    elif args.queue == 'AceCloud':
-        queue = AceCloudQueue()  # TODO: configure
-        queue.groupname = args.groupname
-        queue.hashnames = True
-    else:
-        raise NotImplementedError
-
-    # Override default ncpus
-    if args.ncpus:
-        logger.info('Overriding ncpus to {}'.format(args.ncpus))
-        queue.ncpu = args.ncpus
-    if args.memory:
-        logger.info('Overriding memory to {}'.format(args.memory))
-        queue.memory = args.memory
-
-    # Create a QM object
-    from htmd.qm import Psi4, Gaussian, FakeQM2
-
-    if args.qmml:
-        import importlib
-        from htmd.qm.custom import CustomQM
-        qm = CustomQM()
-        qmml_module = importlib.import_module(args.qmml)
-        logger.info('QMML module: {}'.format(qmml_module))
-        qmml_calculator = qmml_module.get_calculator()
-        logger.info('QMML calculator: {}'.format(qmml_calculator))
-        qm.calculator = qmml_calculator
-    else:
-        if args.code == 'Psi4':
-            qm = Psi4()
-        elif args.code == 'Gaussian':
-            qm = Gaussian()
-        else:
-            raise NotImplementedError
-
-    # This is for debugging only!
-    if args.fake_qm:
-        qm = FakeQM2()
-        logger.warning('Using FakeQM')
->>>>>>> 01da3991
 
         param_dihedrals = detectParameterizableDihedrals(mol)
 
@@ -479,13 +425,8 @@
                 qm._parameters = parameters
 
             # Fit the parameters
-<<<<<<< HEAD
-            fitDihedrals(mol, qm, method, parameters, param_dihedrals, selected_dihedrals, args.outdir,
-                         geomopt=args.optimize_dihedral)
-=======
-            parameters = fitDihedrals(mol, qm, method, parameters, all_dihedrals, parameterizable_dihedrals,
+            parameters = fitDihedrals(mol, qm, method, parameters, param_dihedrals, selected_dihedrals,
                                       args.outdir, geomopt=args.optimize_dihedral)
->>>>>>> 01da3991
 
         # Output the FF parameters
         print('\n == Writing results ==\n')
