--- conflicted
+++ resolved
@@ -87,11 +87,7 @@
         new_mol = makeAtomNamesUnique(mol)
         for i, (old_name, new_name) in enumerate(zip(mol.name, new_mol.name)):
             if old_name != new_name:
-<<<<<<< HEAD
-                logger.warning('Rename atom {:3d}: {:4s} --> {:4s}'.format(i, old_name, new_name))
-=======
                 logger.warning('Renamed atom {:3d}: {:4s} --> {:4s}'.format(i, old_name, new_name))
->>>>>>> f43b8686
         mol = new_mol
 
     # Guess elements
