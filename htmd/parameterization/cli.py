--- conflicted
+++ resolved
@@ -8,7 +8,6 @@
 import argparse
 import logging
 import numpy as np
-from copy import deepcopy
 
 from htmd.version import version
 from htmd.parameterization.fftype import fftypemethods
@@ -415,7 +414,6 @@
         if args.fit_dihedral:
             print('\n == Fitting dihedral angle parameters ==\n')
 
-<<<<<<< HEAD
             if len(parameterizable_dihedrals) > 0:
 
                 # Set random number generator seed
@@ -431,27 +429,11 @@
 
                 # Fit the parameters
                 parameters = fitDihedrals(mol, qm, method, parameters, all_dihedrals, parameterizable_dihedrals,
-                                          args.outdir, geomopt=args.optimize_dihedral)
+                                          args.outdir, dihed_opt_type=args.dihed_opt_type,
+                                          mm_minimizer=mm_minimizer)
 
             else:
                 logger.info('No parameterizable dihedral angles detected!')
-=======
-            # Set random number generator seed
-            if args.seed:
-                np.random.seed(args.seed)
-
-            # Invent new atom types for dihedral atoms
-            mol, originaltypes = inventAtomTypes(mol, parameterizable_dihedrals, equivalents)
-            parameters = recreateParameters(mol, originaltypes, parameters)
-            parameters = createMultitermDihedralTypes(parameters)
-            if isinstance(qm, FakeQM2):
-                qm._parameters = parameters
-
-            # Fit the parameters
-            parameters = fitDihedrals(mol, qm, method, parameters, all_dihedrals, parameterizable_dihedrals,
-                                      args.outdir, dihed_opt_type=args.dihed_opt_type,
-                                      mm_minimizer=mm_minimizer)
->>>>>>> 2d5f1f1e
 
         # Output the FF parameters
         print('\n == Writing results ==\n')
