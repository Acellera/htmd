# (c) 2015-2018 Acellera Ltd http://www.acellera.com
# All Rights Reserved
# Distributed under HTMD Software License Agreement
# No redistribution in whole or part
#
import os
import sys
import argparse
import logging
import numpy as np

from htmd.version import version
from htmd.parameterization.fftype import fftypemethods

logger = logging.getLogger(__name__)


def getArgumentParser():

    parser = argparse.ArgumentParser(description='Acellera small molecule parameterization tool')

    parser.add_argument('filename', help='Molecule file in MOL2 format')
    parser.add_argument('-c', '--charge', type=int,
                        help='Total charge of the molecule (default: sum of partial charges)')
    parser.add_argument('-l', '--list', action='store_true', help='List parameterizable dihedral angles')
    parser.add_argument('--rtf-prm', nargs=2, metavar='<filename>', help='CHARMM RTF and PRM files')
    parser.add_argument('-ff', '--forcefield', default='GAFF2', choices=fftypemethods,
                        help='Initial atom type and parameter assignment (default: %(default)s)')
    parser.add_argument('--fix-charge', nargs='+', default=[], metavar='<atom name>',
                        help='Fix atomic charge during charge fitting (default: none)')
    parser.add_argument('-d', '--dihedral', nargs='+', default=[], metavar='A1-A2-A3-A4',
                        help='Select dihedral angle to parameterize (default: all parameterizable dihedral angles)')
    parser.add_argument('--code', default='Psi4', choices=['Psi4', 'Gaussian'],
                        help='QM code (default: %(default)s)')
    parser.add_argument('--theory', default='B3LYP', choices=['HF', 'B3LYP', 'wB97X-D'],
                        help='QM level of theory (default: %(default)s)')
    parser.add_argument('--basis', default='cc-pVDZ', choices=['6-31G*', '6-31+G*', '6-311G**', '6-311++G**', 'cc-pVDZ',
                                                               'aug-cc-pVDZ'],
                        help='QM basis set (default: %(default)s)')
    parser.add_argument('--environment', default='vacuum', choices=['vacuum', 'PCM'],
                        help='QM environment (default: %(default)s)')
    parser.add_argument('--no-min', action='store_false', dest='minimize',
                        help='DDEPRECATED: use `--min-type` instead')
    parser.add_argument('--min-type', default='qm', dest='min_type', choices=['None', 'qm', 'mm'],
                        help='Type of initial structure optimization (default: %(default)s)')
    parser.add_argument('--charge-type', default='ESP', choices=['None', 'Gasteiger', 'AM1-BCC', 'ESP'],
                        help='Partial atomic charge type (default: %(default)s)')
    parser.add_argument('--no-dihed', action='store_false', dest='fit_dihedral',
                        help='Do not perform QM scanning of dihedral angles')
    parser.add_argument('--no-dihed-opt', action='store_false', dest='optimize_dihedral',
                        help='DEPRECATED: use `--scan-type` instead')
    parser.add_argument('--scan-type', default='qm', dest='dihed_opt_type', choices=['None', 'qm', 'mm'],
                        help='Type of structure optimization when scanning dihedral angles (default: %(default)s)')
    parser.add_argument('--dihed-num-searches', default=None, type=int,
                        help='Number of random searches during the dihedral parameter fitting')
    parser.add_argument('-q', '--queue', default='local', choices=['local', 'Slurm', 'LSF', 'AceCloud'],
                        help='QM queue (default: %(default)s)')
    parser.add_argument('-n', '--ncpus', default=None, type=int, help='Number of CPU per QM job (default: queue '
                                                                      'defaults)')
    parser.add_argument('-m', '--memory', default=None, type=int, help='Maximum amount of memory in MB to use.')
    parser.add_argument('--groupname', default=None, help=argparse.SUPPRESS)
    parser.add_argument('-o', '--outdir', default='./', help='Output directory (default: %(default)s)')
    parser.add_argument('--seed', default=20170920, type=int,
                        help='Random number generator seed (default: %(default)s)')
    parser.add_argument('--version', action='version', version=version())

    # Enable replacement of any real QM class with FakeQM.
    # This is intedended for debugging only and should be kept hidden.
    parser.add_argument('--fake-qm', action='store_true', default=False, dest='fake_qm', help=argparse.SUPPRESS)

    # QMML module name
    parser.add_argument('--qmml', help=argparse.SUPPRESS)

    # Debug mode
    parser.add_argument('--debug', action='store_true', default=False, dest='debug', help=argparse.SUPPRESS)

    return parser


def _prepare_molecule(args):

    from htmd.molecule.molecule import Molecule
    from htmd.parameterization.util import makeAtomNamesUnique, guessElements, detectChiralCenters

    logger.info('=== Molecule ===')

    # Check if the molecule faile exist
    if not os.path.exists(args.filename):
        raise ValueError('File {} cannot be found'.format(args.filename))

    # Check the file extension
    if os.path.splitext(args.filename)[1] != '.mol2':
        raise RuntimeError('{} has to be in MOL2 format'.format(args.filename))

    # Read the molecule file
    mol = Molecule(args.filename, guessNE='bonds', guess=('angles', 'dihedrals'))
    logger.info('Read a molecule from file: {}'.format(args.filename))

    # Check if the file contain just one conformation
    if mol.numFrames != 1:
        raise RuntimeError('{} has to contain only one conformation, but found {}'.format(args.filename, mol.numFrames))

    # Check the number of atoms
    if mol.numAtoms < 2:
        raise RuntimeError('Molecule has to contain more than one atom')
    logger.info('Number of atoms: {}'.format(mol.numAtoms))

    # Check the number of bonds
    if mol.bonds.size < 1:
        raise RuntimeError('Molecule has to have at least one bond')
    logger.info('Number of bonds: {}'.format(mol.bonds.size))

    # Set the molecular charge
    charge = int(round(np.sum(mol.charge)))
    if args.charge is None:
        args.charge = charge
        logger.info('Molecular charge is set to {} by adding up the atomic charges in {}'
                    ''.format(args.charge, args.filename))
    else:
        logger.info('Molecular charge is set to {}'.format(args.charge))
        if args.charge_type == 'None' and args.charge != charge:
            raise ValueError('The molecular charge is set to {}, but the partial atomic charges in {} '
                             'add up to {}'.format(args.charge, args.filename, charge))

    # Make atom names unique if needed
    if np.unique(mol.name).size != mol.numAtoms:
        logger.warning('Atom names in the molecule are not unique!')
        new_mol = makeAtomNamesUnique(mol)
        for i, (old_name, new_name) in enumerate(zip(mol.name, new_mol.name)):
            if old_name != new_name:
                logger.warning('Renamed atom {:3d}: {:4s} --> {:4s}'.format(i, old_name, new_name))
        mol = new_mol

    # Guess elements
    # TODO: it should not depend on FF
    mol = guessElements(mol, args.forcefield)
    logger.info('Elements detected:')
    for name, element in zip(mol.name, mol.element):
        logger.info('    {:6s}: {:2s}'.format(name, element))

    # Check residue names
    if not np.all(mol.resname == mol.resname[0]):
        raise RuntimeError('All atoms of the molecule need to have the same residue name')
    logger.info('Residue name: {}'.format(mol.resname[0]))

    # Set segment ID
    mol.segid[:] = 'L' # Note: it is need to write complete PDB files
    logger.info('Segment ID: {}'.format(mol.segid[0]))

    # Detect chiral centers
    chiral_centers = detectChiralCenters(mol)
    if len(chiral_centers) > 0:
        logger.info('Chiral centers:')
        for atom_index, chiral_label in chiral_centers:
            logger.info(' {:4} {}'.format(mol.name[atom_index], chiral_label))

    return mol


def _select_dihedrals(mol, args):

    from htmd.parameterization.detect import detectParameterizableDihedrals

    logger.info('=== Dihedral angles ===')

    # Detect parameterizable dihedral angles
    parameterizable_dihedrals = detectParameterizableDihedrals(mol)
    logger.info('Parameterizable dihedral angles (and their equivalents):')
    for i, equivalent_dihedrals in enumerate(parameterizable_dihedrals):
        names = ['-'.join(mol.name[list(dihedral)]) for dihedral in equivalent_dihedrals]
        line = '    {:2d}: {}'.format(i+1, names[0])
        if names[1:]:
            line += ' ({})'.format(', '.join(names[1:]))
        logger.info(line)

    # Print parameterize dihedral list to a file and exit
    # TODO factor this out
    if args.list:
        dihedral_file = 'torsions.txt'
        with open(dihedral_file, 'w') as file:
            for dihedrals in parameterizable_dihedrals:
                name = '-'.join(mol.name[list(dihedrals[0])])
                file.write('{}\n'.format(name))
            logger.info('Write the list of the parameterizable dihedral angles to {}'.format(dihedral_file))
        sys.exit()

    # Select dihedrals to parameterize
    selected_dihedrals = []
    if args.fit_dihedral:
        if args.dihedral:
            name2dihedral = {'-'.join(mol.name[list(dihedrals[0])]): dihedrals[0] for dihedrals in parameterizable_dihedrals}
            for dihedral_name in args.dihedral:
                if dihedral_name not in name2dihedral.keys():
                    raise ValueError('%s is not recognized as a rotatable dihedral angle' % dihedral_name)
                selected_dihedrals.append(list(name2dihedral[dihedral_name]))
        else:
            # By default parameterize all the dihedrals
            selected_dihedrals = [list(dihedrals[0]) for dihedrals in parameterizable_dihedrals]

    if len(selected_dihedrals) > 0:
        logger.info('Selected dihedral angles:')
        for i, dihedral in enumerate(selected_dihedrals):
            name = '-'.join(mol.name[list(dihedral)])
            logger.info('    {:2d}: {}'.format(i+1, name))
    else:
        logger.info('No dihedral angles selected')

    return selected_dihedrals


def _get_reference_calculator(args):

    # Create a queue
    if args.queue == 'local':
        from htmd.queues.localqueue import LocalCPUQueue
        queue = LocalCPUQueue()
    elif args.queue == 'Slurm':
        from htmd.queues.slurmqueue import SlurmQueue
        queue = SlurmQueue(_configapp=args.code.lower())
    elif args.queue == 'LSF':
        from htmd.queues.lsfqueue import LsfQueue
        queue = LsfQueue(_configapp=args.code.lower())
    elif args.queue == 'PBS':
        from htmd.queues.pbsqueue import PBSQueue
        queue = PBSQueue()  # TODO: configure
    elif args.queue == 'AceCloud':
        from htmd.queues.acecloudqueue import AceCloudQueue
        queue = AceCloudQueue()  # TODO: configure
        queue.groupname = args.groupname
        queue.hashnames = True
    else:
        raise NotImplementedError

    # Configure the queue
    if args.ncpus:
        logger.info('Overriding ncpus to {}'.format(args.ncpus))
        queue.ncpu = args.ncpus
    if args.memory:
        logger.info('Overriding memory to {}'.format(args.memory))
        queue.memory = args.memory

    # Create a QM object
    if args.code == 'Psi4':
        from htmd.qm import Psi4
        qm = Psi4()
    elif args.code == 'Gaussian':
        from htmd.qm import Gaussian
        qm = Gaussian()
    elif args.code == 'QMML':
        from htmd.qm.custom import QMML
        qm = QMML()
    else:
        raise NotImplementedError

    # Override with a FakeQM object
    if args.fake_qm:
        from htmd.qm import FakeQM2
        qm = FakeQM2()
        logger.warning('Using FakeQM')

    # Configure the QM object
    qm.theory = args.theory
    qm.basis = args.basis
    qm.solvent = args.environment
    qm.queue = queue
    qm.charge = args.charge

    # Update B3LYP to B3LYP-D3
    # TODO: this is silent and not documented stuff
    if qm.theory == 'B3LYP':
        qm.correction = 'D3'

    # Update basis sets
    # TODO: this is silent and not documented stuff
    if args.charge < 0 and qm.solvent == 'vacuum':
        if qm.basis == '6-31G*':
            qm.basis = '6-31+G*'
        if qm.basis == '6-311G**':
            qm.basis = '6-311++G**'
        if qm.basis == 'cc-pVDZ':
            qm.basis = 'aug-cc-pVDZ'
        logger.info('Changing basis sets to %s' % qm.basis)

    return qm


def _get_initial_parameters(mol, args):

    from htmd.parameterization.fftype import fftype

    logger.info('=== Atom type and initial parameter assignment ===')
    logger.info('Method: {}'.format(args.forcefield))

    # Get RTF and PRM file names
    rtfFile, prmFile = args.rtf_prm if args.rtf_prm else None, None

    # Assing atom types and initial force field parameters
    _charge = mol.charge.copy()
    parameters, mol = fftype(mol, method=args.forcefield, rtfFile=rtfFile, prmFile=prmFile, netcharge=args.charge)
    assert np.all(mol.charge == _charge), 'fftype is meddling with charges!'

    logger.info('Atom types:')
    for name, type in zip(mol.name, mol.atomtype):
        logger.info('   {:4s} : {}'.format(name, type))

    # TODO write initial parameter to a file

    return mol, parameters


def _fit_charges(mol, args, qm):

    from htmd.charge import fitGasteigerCharges, fitChargesWithAntechamber, fitESPCharges, symmetrizeCharges
    from htmd.parameterization.util import guessBondType, getFixedChargeAtomIndices, getDipole, _qm_method_name
    from htmd.parameterization.detect import detectEquivalentAtoms

    logger.info('=== Atomic charge fitting ===')
    logger.info('Method: {}'.format(args.charge_type))

    if args.charge_type == 'None':

        if len(args.fix_charge) > 0:
            logger.warning('Flag --fix-charge does not have effect!')

        logger.info('Atomic charges are taken from {}'.format(args.filename))

    elif args.charge_type == 'Gasteiger':

        if len(args.fix_charge) > 0:
            logger.warning('Flag --fix-charge does not have effect!')

        if np.any(mol.bondtype == "un"):
            logger.info('Guessing bond types')
            mol = guessBondType(mol)

        mol = fitGasteigerCharges(mol)

        charge = int(round(np.sum(mol.charge)))
        if args.charge != charge:
            raise RuntimeError('Molecular charge is set to {}, but Gasteiger atomic charges add up to {}.'.format(
                args.charge, charge))

    elif args.charge_type == 'AM1-BCC':

        if len(args.fix_charge) > 0:
            logger.warning('Flag --fix-charge does not have effect!')

        mol = fitChargesWithAntechamber(mol, type='bcc', molCharge=args.charge)
        mol = symmetrizeCharges(mol)

    elif args.charge_type == 'ESP':

        # Detect equivalent atom groups
        logger.info('Equivalent atom groups:')
        atom_groups = [group for group in detectEquivalentAtoms(mol)[0] if len(group) > 1]
        for atom_group in atom_groups:
            logger.info('    {}'.format(', '.join(mol.name[list(atom_group)])))

        # Select the atoms with fixed charges
        fixed_atom_indices = getFixedChargeAtomIndices(mol, args.fix_charge)

        # Create an ESP directory
        espDir = os.path.join(args.outdir, "esp", _qm_method_name(qm))
        os.makedirs(espDir, exist_ok=True)

        charge = int(round(np.sum(mol.charge)))
        if args.charge != charge:
            logger.warning('Molecular charge is set to {}, but atomic charges add up to {}'
                           ''.format(args.charge, charge))
            if len(args.fix_charge) > 0:
                raise RuntimeError('Flag --fix-charge cannot be used when atomic charges are inconsistent with passed '
                                   'molecular charge {}'.format(args.charge))
            mol.charge[:] = args.charge/mol.numAtoms

        # Set random number generator seed
        if args.seed:
            np.random.seed(args.seed)

        # Fit ESP charges
        mol, extra = fitESPCharges(mol, qm, espDir, fixed=fixed_atom_indices)

        # Print QM dipole
        logger.info('QM dipole: {:6.3f} {:6.3f} {:6.3f}; total: {:6.3f}'.format(*extra['qm_dipole']))

    else:
        raise ValueError()

    # Print MM dipole
    mm_dipole = getDipole(mol)
    logger.info('MM dipole: {:6.3f} {:6.3f} {:6.3f}; total: {:6.3f}'.format(*mm_dipole))

    # Print the new charges
    logger.info('Atomic charges:')
    for name, charge in zip(mol.name, mol.charge):
        logger.info('   {:4s}: {:6.3f}'.format(name, charge))
    logger.info('Molecular charge: {:6.3f}'.format(np.sum(mol.charge)))

    return mol


def _printEnergies(molecule, parameters, filename):

    from htmd.ffevaluation.ffevaluate import FFEvaluate

    energies = FFEvaluate(molecule, parameters).calculateEnergies(molecule.coords[:, :, 0])

    string = '''
== Diagnostic Energies ==

Bond     : {BOND_ENERGY}
Angle    : {ANGLE_ENERGY}
Dihedral : {DIHEDRAL_ENERGY}
Improper : {IMPROPER_ENERGY}
Electro  : {ELEC_ENERGY}
VdW      : {VDW_ENERGY}

'''.format(BOND_ENERGY=energies['bond'],
           ANGLE_ENERGY=energies['angle'],
           DIHEDRAL_ENERGY=energies['dihedral'],
           IMPROPER_ENERGY=energies['improper'],
           ELEC_ENERGY=energies['elec'],
           VDW_ENERGY=energies['vdw'])

    with open(filename, 'w') as file_:
        file_.write(string)
    logger.info('Write energy file: {}'.format(filename))

    logger.info('Diagnostic energies:')
    for name in ('bond', 'angle', 'dihedral', 'improper', 'elec', 'vdw'):
        logger.info('   {:8s} : {:10.3f} kcal/mol'.format(name, energies[name]))


def _output_results(mol, parameters, original_coords, qm, args):

    from htmd.parameterization.util import _qm_method_name
    from htmd.parameterization.writers import writeParameters

    logger.info('=== Results ===')

    # Output the FF parameters and other files
    # TODO get rid of QM
    paramoutdir = os.path.join(args.outdir, 'parameters', args.forcefield, _qm_method_name(qm))
    # TODO split into separate writer
    writeParameters(paramoutdir, mol, parameters, args.forcefield, args.charge, original_coords=original_coords)

    # Write energy file
    energyFile = os.path.join(paramoutdir, 'energies.txt')
    _printEnergies(mol, parameters, energyFile)


def main_parameterize(arguments=None):

    from htmd.parameterization.parameterset import recreateParameters, createMultitermDihedralTypes, inventAtomTypes
    from htmd.parameterization.util import minimize, fitDihedrals, detectChiralCenters

    logger.info('===== Parameterize =====')

    # Parse arguments
    parser = getArgumentParser()
    args = parser.parse_args(args=arguments)

    # Configure loggers
    if args.debug:
        logger.setLevel(logging.DEBUG)
        logger.debug(sys.argv[1:])

    # Deprecation warnings
    # TODO remove at some point of time
    if args.minimize is not parser.get_default('minimize'):
        raise DeprecationWarning('Use `--min-type` instead.')
    if args.optimize_dihedral is not parser.get_default('optimize_dihedral'):
        raise DeprecationWarning('Use `--scan-type` instead.')

    # Print arguments
    logger.info('=== Arguments ===')
    for key, value in vars(args).items():
        if key in ('fake_qm',):  # Hidden
            continue
        logger.info('{:>20s}: {:s}'.format(key, str(value)))        

    # Get a molecule and check its validity
    mol = _prepare_molecule(args)

    # Copy the molecule to preserve initial coordinates
    orig_coor = mol.coords.copy()

    # Select dihedral angles to parameterize
    selected_dihedrals = _select_dihedrals(mol, args)

    # Get a reference calculator
    qm = _get_reference_calculator(args)

    # Assign atom types and initial force field parameters
    mol, parameters = _get_initial_parameters(mol, args)

    # Get a MM calculator
    # TODO refactor
    mm_minimizer = None
    if args.min_type == 'mm' or args.dihed_opt_type == 'mm':
        from htmd.qm.custom import OMMMinimizer
        mm_minimizer = OMMMinimizer(mol, parameters)

    # Geometry minimization
    # TODO refactor
    if args.min_type != 'None':
        logger.info(' === Geometry minimization ===')

<<<<<<< HEAD
        if isinstance(qm, FakeQM2):
=======
        if args.min_type == 'mm':
            logger.info('Model: MM with the initial force field parameters')
        elif args.min_type == 'qm':
            logger.info('Model: reference method')
        else:
            raise ValueError()

        # Set parameters for the fake QM
        if args.fake_qm:
>>>>>>> a121cb9b
            qm._parameters = parameters

        # Detect chiral centers
        initial_chiral_centers = detectChiralCenters(mol)

        mm_minimizer = None
        if args.min_type == 'mm' or args.dihed_opt_type == 'mm':
            from htmd.qm.custom import OMMMinimizer
            mm_minimizer = OMMMinimizer(mol, parameters)

        # Minimize molecule
        mol = minimize(mol, qm, args.outdir, min_type=args.min_type, mm_minimizer=mm_minimizer)

        # TODO print minimization status

<<<<<<< HEAD
        mm_minimizer = None
        if args.min_type == 'mm' or args.dihed_opt_type == 'mm':
            from htmd.qm.custom import OMMMinimizer
            mm_minimizer = OMMMinimizer(mol, parameters)

        # Fit dihedral angle parameters
        if args.fit_dihedral:
            print('\n == Fitting dihedral angle parameters ==\n')
=======
        # Check if the chiral center hasn't changed during the minimization
        chiral_centers = detectChiralCenters(mol)
        if initial_chiral_centers != chiral_centers:
            raise RuntimeError('Chiral centers have changed during the minimization: '
                               '{} --> {}'.format(initial_chiral_centers, chiral_centers))
>>>>>>> a121cb9b

    # Fit charges
    mol = _fit_charges(mol, args, qm)

    # Scan dihedrals and fit parameters
    # TODO refactor
    if len(selected_dihedrals) > 0:

        logger.info('=== Dihedral angle scanning and parameter fitting ===')

        if args.dihed_opt_type == 'None':
            logger.info('Dihedral scanning: static')
        elif args.dihed_opt_type == 'mm':
            logger.info('Dihedral scanning: mimimized with MM (using the initial force field parameters)')
        elif args.dihed_opt_type == 'qm':
            logger.info('Dihedral scanning: mimimized with the reference method')
        else:
            raise ValueError()

        # Invent new atom types for dihedral atoms
        old_types = mol.atomtype
        mol, initial_types = inventAtomTypes(mol, selected_dihedrals)
        parameters = recreateParameters(mol, initial_types, parameters)
        parameters = createMultitermDihedralTypes(parameters)
        logger.info('Assign atom with new atom types:')
        for name, old_type, new_type in zip(mol.name, old_types, mol.atomtype):
            if old_type != new_type:
                logger.info('   {:4s} : {:6s} --> {:6s}'.format(name, old_type, new_type))

        # Set parameters for the fake QM
        if args.fake_qm:
            qm._parameters = parameters

        # Set random number generator seed
        if args.seed:
            np.random.seed(args.seed)

        # Fit the parameters
        # TODO separate scanning and fitting
        parameters = fitDihedrals(mol, qm, args.forcefield, parameters, selected_dihedrals, args.outdir,
                                  dihed_opt_type=args.dihed_opt_type, mm_minimizer=mm_minimizer,
                                  num_searches=args.dihed_num_searches)

    # Output the parameters and other results
    _output_results(mol, parameters, orig_coor, qm, args)


if __name__ == '__main__':

    arguments = sys.argv[1:] if len(sys.argv) > 1 else ['-h']
    main_parameterize(arguments=arguments)<|MERGE_RESOLUTION|>--- conflicted
+++ resolved
@@ -505,9 +505,6 @@
     if args.min_type != 'None':
         logger.info(' === Geometry minimization ===')
 
-<<<<<<< HEAD
-        if isinstance(qm, FakeQM2):
-=======
         if args.min_type == 'mm':
             logger.info('Model: MM with the initial force field parameters')
         elif args.min_type == 'qm':
@@ -517,7 +514,6 @@
 
         # Set parameters for the fake QM
         if args.fake_qm:
->>>>>>> a121cb9b
             qm._parameters = parameters
 
         # Detect chiral centers
@@ -532,23 +528,11 @@
         mol = minimize(mol, qm, args.outdir, min_type=args.min_type, mm_minimizer=mm_minimizer)
 
         # TODO print minimization status
-
-<<<<<<< HEAD
-        mm_minimizer = None
-        if args.min_type == 'mm' or args.dihed_opt_type == 'mm':
-            from htmd.qm.custom import OMMMinimizer
-            mm_minimizer = OMMMinimizer(mol, parameters)
-
-        # Fit dihedral angle parameters
-        if args.fit_dihedral:
-            print('\n == Fitting dihedral angle parameters ==\n')
-=======
         # Check if the chiral center hasn't changed during the minimization
         chiral_centers = detectChiralCenters(mol)
         if initial_chiral_centers != chiral_centers:
             raise RuntimeError('Chiral centers have changed during the minimization: '
                                '{} --> {}'.format(initial_chiral_centers, chiral_centers))
->>>>>>> a121cb9b
 
     # Fit charges
     mol = _fit_charges(mol, args, qm)
