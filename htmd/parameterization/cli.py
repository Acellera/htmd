# (c) 2015-2018 Acellera Ltd http://www.acellera.com
# All Rights Reserved
# Distributed under HTMD Software License Agreement
# No redistribution in whole or part
#
import os
import sys
import argparse
import logging
import numpy as np

from htmd.version import version
from htmd.parameterization.fftype import fftypemethods

logger = logging.getLogger(__name__)


def getArgumentParser():

    parser = argparse.ArgumentParser(description='Acellera small molecule parameterization tool')

    parser.add_argument('filename', help='Molecule file in MOL2 format')
    parser.add_argument('-c', '--charge', type=int,
                        help='Total charge of the molecule (default: sum of partial charges)')
    parser.add_argument('-l', '--list', action='store_true', help='List parameterizable dihedral angles')
    parser.add_argument('--rtf-prm', nargs=2, metavar='<filename>', help='CHARMM RTF and PRM files')
    parser.add_argument('-ff', '--forcefield', nargs='+', default=['GAFF2'], choices=fftypemethods,
                        help='Initial atom type and parameter assignment (default: %(default)s)')
    parser.add_argument('--fix-charge', nargs='+', default=[], metavar='<atom name>',
                        help='Fix atomic charge during charge fitting (default: none)')
    parser.add_argument('-d', '--dihedral', nargs='+', default=[], metavar='A1-A2-A3-A4',
                        help='Select dihedral angle to parameterize (default: all parameterizable dihedral angles)')
    parser.add_argument('--code', default='Psi4', choices=['Psi4', 'Gaussian'],
                        help='QM code (default: %(default)s)')
    parser.add_argument('--theory', default='B3LYP', choices=['HF', 'B3LYP', 'wB97X-D'],
                        help='QM level of theory (default: %(default)s)')
    parser.add_argument('--basis', default='cc-pVDZ', choices=['6-31G*', '6-31+G*', '6-311G**', '6-311++G**', 'cc-pVDZ',
                                                               'aug-cc-pVDZ'],
                        help='QM basis set (default: %(default)s)')
    parser.add_argument('--environment', default='vacuum', choices=['vacuum', 'PCM'],
                        help='QM environment (default: %(default)s)')
    parser.add_argument('--no-min', action='store_false', dest='minimize',
                        help='Do not perform QM structure minimization')
    parser.add_argument('--min', dest='minimize-mode', default='qm', choices=['no', 'qm', 'mm'],
                        help='Do not perform QM structure minimization')
    parser.add_argument('--charge-type', default='ESP', choices=['None', 'Gasteiger', 'ESP'],
                        help='Partial atomic charge type (default: %(default)s)')
    parser.add_argument('--charge-type-stef', default='None', choices=['None', 'gas', 'bcc'],
                        help='Partial atomic charge type (default: %(default)s)')
    parser.add_argument('--no-dihed', action='store_false', dest='fit_dihedral',
                        help='Do not perform QM scanning of dihedral angles')
    parser.add_argument('--no-dihed-opt', action='store_false', dest='optimize_dihedral',
                        help='DEPRECATED: use `--dihed-opt` instead')
    parser.add_argument('--dihed-opt', default='qm', dest='opt_type', choices=['no', 'qm', 'mm'],
                        help='Type of structure optimization when scanning dihedral angles (default: %(default)s)')
    parser.add_argument('-q', '--queue', default='local', choices=['local', 'Slurm', 'LSF', 'AceCloud'],
                        help='QM queue (default: %(default)s)')
    parser.add_argument('-n', '--ncpus', default=None, type=int, help='Number of CPU per QM job (default: queue '
                                                                      'defaults)')
    parser.add_argument('-m', '--memory', default=None, type=int, help='Maximum amount of memory in MB to use.')
    parser.add_argument('--groupname', default=None, help=argparse.SUPPRESS)
    parser.add_argument('-o', '--outdir', default='./', help='Output directory (default: %(default)s)')
    parser.add_argument('--seed', default=20170920, type=int,
                        help='Random number generator seed (default: %(default)s)')
    parser.add_argument('--version', action='version', version=version())

    # Enable replacement of any real QM class with FakeQM.
    # This is intedended for debugging only and should be kept hidden.
    parser.add_argument('--fake-qm', action='store_true', default=False, dest='fake_qm', help=argparse.SUPPRESS)

    # QMML module name
    parser.add_argument('--qmml', help=argparse.SUPPRESS)

    # Debug mode
    parser.add_argument('--debug', action='store_true', default=False, dest='debug', help=argparse.SUPPRESS)

    return parser


def printEnergies(molecule, parameters, filename):
    from htmd.ffevaluation.ffevaluate import FFEvaluate
    assert molecule.numFrames == 1
    energies = FFEvaluate(molecule, parameters).calculateEnergies(molecule.coords[:, :, 0])

    string = '''
== Diagnostic Energies ==

Bond     : {BOND_ENERGY}
Angle    : {ANGLE_ENERGY}
Dihedral : {DIHEDRAL_ENERGY}
Improper : {IMPROPER_ENERGY}
Electro  : {ELEC_ENERGY}
VdW      : {VDW_ENERGY}

'''.format(BOND_ENERGY=energies['bond'],
           ANGLE_ENERGY=energies['angle'],
           DIHEDRAL_ENERGY=energies['dihedral'],
           IMPROPER_ENERGY=energies['improper'],
           ELEC_ENERGY=energies['elec'],
           VDW_ENERGY=energies['vdw'])

    sys.stdout.write(string)
    with open(filename, 'w') as file_:
        file_.write(string)


def printReport(mol, netcharge, equivalents, all_dihedrals):

    print('\n == Molecule report ==\n')

    print('Total number of atoms: %d' % mol.numAtoms)
    print('Total charge: %d' % netcharge)

    print('Equivalent atom groups:')
    for atom_group in equivalents[0]:
        if len(atom_group) > 1:
            print('  ' + ', '.join(mol.name[list(atom_group)]))

    print('Parameterizable dihedral angles:')
    for equivalent_dihedrals in all_dihedrals:
        dihedral, equivalent_dihedrals = equivalent_dihedrals[0], equivalent_dihedrals[1:]
        print('  ' + '-'.join(mol.name[list(dihedral)]))
        if equivalent_dihedrals:
            print('    Equivalents:')
            for dihedral in equivalent_dihedrals:
                print('      ' + '-'.join(mol.name[list(dihedral)]))


def _fit_charges(mol, args, qm):

    from htmd.charge import fitGasteigerCharges, fitESPCharges
    from htmd.parameterization.util import getFixedChargeAtomIndices, getDipole, _qm_method_name

    logger.info('=== Fitting atomic charges ===')

    if args.charge_type == 'None':

        if len(args.fix_charge) > 0:
            logger.warning('Flag --fix-charge does not have effect!')

        logger.info('Atomic charges are taken from {}'.format(args.filename))

    elif args.charge_type == 'Gasteiger':

        if len(args.fix_charge) > 0:
            logger.warning('Flag --fix-charge does not have effect!')

        mol = fitGasteigerCharges(mol)

        charge = int(round(np.sum(mol.charge)))
        if args.charge != charge:
            raise RuntimeError('Molecular charge is set to {}, but Gasteiger atomic charges add up to {}.'.format(
                args.charge, charge))

    elif args.charge_type == 'ESP':

        # Set random number generator seed
        if args.seed:
            np.random.seed(args.seed)

        # Select the atoms with fixed charges
        fixed_atom_indices = getFixedChargeAtomIndices(mol, args.fix_charge)

        # Create an ESP directory
        espDir = os.path.join(args.outdir, "esp", _qm_method_name(qm))
        os.makedirs(espDir, exist_ok=True)

        charge = int(round(np.sum(mol.charge)))
        if args.charge != charge:
            logger.warning('Molecular charge is set to {}, but atomic charges of passed molecule add up to {}. '.format(
                args.charge, charge))
            if len(args.fix_charge) > 0:
                raise RuntimeError('Flag --fix-charge cannot be used when atomic charges are inconsistent with passed '
                                   'molecular charge {}'.format(args.charge))
            mol.charge[:] = args.charge/mol.numAtoms

        # Fit ESP charges
        mol, extra = fitESPCharges(mol, qm, espDir, fixed=fixed_atom_indices)
        logger.info('QM dipole: %f %f %f; %f' % tuple(extra['qm_dipole']))

    else:
        raise ValueError()

    mm_dipole = getDipole(mol)
    if np.all(np.isfinite(mm_dipole)):
        logger.info('MM dipole: %f %f %f; %f' % tuple(mm_dipole))
    else:  # TODO fix
        logger.warning('MM dipole cannot be computed. Check if elements are detected correctly.')

    # Print the new charges
    logger.info('Atomic charges:')
    for name, charge in zip(mol.name, mol.charge):
        logger.info('    {}: {:6.3f}'.format(name, charge))
    logger.info('Molecular charge: {:6.3f}'.format(np.sum(mol.charge)))

    return mol


def main_parameterize(arguments=None):

<<<<<<< HEAD
    parser = getArgumentParser()
    args = parser.parse_args(args=arguments)

    # Argument deprecation
    if args.optimize_dihedral is not parser.get_default('optimize_dihedral'):
        raise DeprecationWarning('Use `--dihed-opt instead.`')
=======
    args = getArgumentParser().parse_args(args=arguments)
    if args.debug:
        logger.setLevel(logging.DEBUG)
        logger.debug(sys.argv[1:])
>>>>>>> 07533e78

    if not os.path.exists(args.filename):
        raise ValueError('File %s cannot be found' % args.filename)

    # Get RTF and PRM file names
    rtfFile, prmFile = None, None
    if args.rtf_prm:
        rtfFile, prmFile = args.rtf_prm

    # Create a queue for QM
    from htmd.queues.localqueue import LocalCPUQueue
    from htmd.queues.slurmqueue import SlurmQueue
    from htmd.queues.lsfqueue import LsfQueue
    from htmd.queues.pbsqueue import PBSQueue
    from htmd.queues.acecloudqueue import AceCloudQueue

    if args.queue == 'local':
        queue = LocalCPUQueue()
    elif args.queue == 'Slurm':
        queue = SlurmQueue(_configapp=args.code.lower())
    elif args.queue == 'LSF':
        queue = LsfQueue(_configapp=args.code.lower())
    elif args.queue == 'PBS':
        queue = PBSQueue()  # TODO: configure
    elif args.queue == 'AceCloud':
        queue = AceCloudQueue()  # TODO: configure
        queue.groupname = args.groupname
        queue.hashnames = True
    else:
        raise NotImplementedError

    # Override default ncpus
    if args.ncpus:
        logger.info('Overriding ncpus to {}'.format(args.ncpus))
        queue.ncpu = args.ncpus
    if args.memory:
        logger.info('Overriding memory to {}'.format(args.memory))
        queue.memory = args.memory

    # Create a QM object
    from htmd.qm import Psi4, Gaussian, FakeQM2

    if args.qmml:
        import importlib
        from htmd.qm.custom import CustomQM
        qm = CustomQM()
        qmml_module = importlib.import_module(args.qmml)
        logger.info('QMML module: {}'.format(qmml_module))
        qmml_calculator = qmml_module.get_calculator()
        logger.info('QMML calculator: {}'.format(qmml_calculator))
        qm.calculator = qmml_calculator
    else:
        if args.code == 'Psi4':
            qm = Psi4()
        elif args.code == 'Gaussian':
            qm = Gaussian()
        else:
            raise NotImplementedError

    # This is for debugging only!
    if args.fake_qm:
        qm = FakeQM2()
        logger.warning('Using FakeQM')

    # Start processing
    from htmd.parameterization.fftype import fftype
    from htmd.parameterization.util import getEquivalentsAndDihedrals, canonicalizeAtomNames, minimize, \
        fitDihedrals, fitDihedralsNew, _qm_method_name
    from htmd.parameterization.parameterset import recreateParameters, createMultitermDihedralTypes, inventAtomTypes
    from htmd.parameterization.writers import writeParameters

    # Get molecule with default atomtyping just for initial processing
    from htmd.molecule.molecule import Molecule
    mol = Molecule(args.filename)
    mol = canonicalizeAtomNames(mol, fftypemethod=getArgumentParser().get_default('forcefield')[0])

    # Get rotatable dihedral angles
    mol, equivalents, all_dihedrals = getEquivalentsAndDihedrals(mol)

    if args.list:
        print('\n === Parameterizable dihedral angles of {} ===\n'.format(args.filename))
        with open('torsions.txt', 'w') as fh:
            for dihedral in all_dihedrals:
                dihedral_name = '-'.join(mol.name[list(dihedral[0])])
                print('  {}'.format(dihedral_name))
                fh.write(dihedral_name+'\n')
        print()
        sys.exit(0)

    # Print arguments
    print('\n === Arguments ===\n')
    for key, value in vars(args).items():
        print('{:>12s}: {:s}'.format(key, str(value)))

    # Get the molecular charge
    charge = int(round(np.sum(mol.charge)))
    if args.charge is None:
        args.charge = charge
        logger.info('Molecular charge is set to {} by adding up the atomic charges in {}'.format(args.charge,
                                                                                              args.filename))
    else:
        logger.info('Molecular charge is set to {}'.format(args.charge))
        if args.charge_type == 'None' and args.charge != charge:
            raise ValueError(
                'The molecular charge is set to {}, but the partial atomic charges in {} add up to {}'.format(
                    args.charge, args.filename, charge))

    # Select which dihedrals to fit
    parameterizable_dihedrals = [list(dih[0]) for dih in all_dihedrals]
    if len(args.dihedral) > 0:
        all_dihedral_names = ['-'.join(mol.name[list(dihedral[0])]) for dihedral in all_dihedrals]
        parameterizable_dihedrals = []
        for dihedral_name in args.dihedral:
            if dihedral_name not in all_dihedral_names:
                # from IPython.core.debugger import set_trace
                # set_trace()
                raise ValueError('%s is not recognized as a rotatable dihedral angle' % dihedral_name)
            parameterizable_dihedrals.append(list(all_dihedrals[all_dihedral_names.index(dihedral_name)][0]))

    # Set up the QM object
    qm.theory = args.theory
    qm.basis = args.basis
    qm.solvent = args.environment
    qm.queue = queue
    qm.charge = args.charge

    print('\n === Parameterizing %s ===\n' % args.filename)
    for method in args.forcefield:

        # Reload molecule for this fftypemethod
        mol = Molecule(args.filename)
        mol = canonicalizeAtomNames(mol, fftypemethod=method)
        mol, equivalents, all_dihedrals = getEquivalentsAndDihedrals(mol)

        print(" === Fitting for %s ===\n" % method)
        printReport(mol, args.charge, equivalents, all_dihedrals)

        _charge = mol.charge.copy()
        parameters, mol = fftype(mol, method=method, rtfFile=rtfFile, prmFile=prmFile, netcharge=args.charge, acCharges=args.charge_type_stef)
        #assert np.all(mol.charge == _charge), 'fftype is meddling with charges!'

        if isinstance(qm, FakeQM2):
            qm._parameters = parameters

        # Copy the molecule to preserve initial coordinates
        orig_coor = mol.coords.copy()

        # Update B3LYP to B3LYP-D3
        # TODO: this is silent and not documented stuff
        if qm.theory == 'B3LYP':
            qm.correction = 'D3'

        # Update basis sets
        # TODO: this is silent and not documented stuff
        if args.charge < 0 and qm.solvent == 'vacuum':
            if qm.basis == '6-31G*':
                qm.basis = '6-31+G*'
            if qm.basis == '6-311G**':
                qm.basis = '6-311++G**'
            if qm.basis == 'cc-pVDZ':
                qm.basis = 'aug-cc-pVDZ'
            logger.info('Changing basis sets to %s' % qm.basis)

        # Minimize molecule
        if args.minimize:
            print('\n == Minimizing ==\n')
            mol = minimize(mol, qm, args.outdir)

        # Fit charges
        mol = _fit_charges(mol, args, qm)

        # Fit dihedral angle parameters
        if args.fit_dihedral:
            print('\n == Fitting dihedral angle parameters ==\n')

            # Set random number generator seed
            if args.seed:
                np.random.seed(args.seed)

            # Invent new atom types for dihedral atoms
            before_invention = (mol.copy(), parameters)
            mol, originaltypes = inventAtomTypes(mol, parameterizable_dihedrals, equivalents)
            parameters = recreateParameters(mol, originaltypes, parameters)
            parameters = createMultitermDihedralTypes(parameters)

<<<<<<< HEAD
            if args.opt_type != 'mm':
                if isinstance(qm, FakeQM2):
                    qm._parameters = parameters

                if args.opt_type == 'qm':
                    geomopt = True
                elif args.opt_type == 'no':
                    geomopt = False
                else:
                    raise NotImplementedError

                # Fit the parameters
                fitDihedrals(mol, qm, method, parameters, all_dihedrals, parameterizable_dihedrals, args.outdir,
                             geomopt=geomopt)
            elif args.opt_type == 'mm':
                fitDihedralsNew(mol, qm, method, parameters, before_invention, all_dihedrals, parameterizable_dihedrals,
                                args.outdir)
=======
            # Fit the parameters
            parameters = fitDihedrals(mol, qm, method, parameters, all_dihedrals, parameterizable_dihedrals,
                                      args.outdir, geomopt=args.optimize_dihedral)
>>>>>>> 07533e78

        # Output the FF parameters
        print('\n == Writing results ==\n')
        writeParameters(mol, parameters, qm, method, args.charge, args.outdir, original_coords=orig_coor)

        # Write energy file
        energyFile = os.path.join(args.outdir, 'parameters', method, _qm_method_name(qm), 'energies.txt')
        printEnergies(mol, parameters, energyFile)
        logger.info('Write energy file: %s' % energyFile)


if __name__ == "__main__":

    arguments = sys.argv[1:] if len(sys.argv) > 1 else ['-h']
    main_parameterize(arguments=arguments)<|MERGE_RESOLUTION|>--- conflicted
+++ resolved
@@ -198,19 +198,10 @@
 
 def main_parameterize(arguments=None):
 
-<<<<<<< HEAD
-    parser = getArgumentParser()
-    args = parser.parse_args(args=arguments)
-
-    # Argument deprecation
-    if args.optimize_dihedral is not parser.get_default('optimize_dihedral'):
-        raise DeprecationWarning('Use `--dihed-opt instead.`')
-=======
     args = getArgumentParser().parse_args(args=arguments)
     if args.debug:
         logger.setLevel(logging.DEBUG)
         logger.debug(sys.argv[1:])
->>>>>>> 07533e78
 
     if not os.path.exists(args.filename):
         raise ValueError('File %s cannot be found' % args.filename)
@@ -396,29 +387,9 @@
             parameters = recreateParameters(mol, originaltypes, parameters)
             parameters = createMultitermDihedralTypes(parameters)
 
-<<<<<<< HEAD
-            if args.opt_type != 'mm':
-                if isinstance(qm, FakeQM2):
-                    qm._parameters = parameters
-
-                if args.opt_type == 'qm':
-                    geomopt = True
-                elif args.opt_type == 'no':
-                    geomopt = False
-                else:
-                    raise NotImplementedError
-
-                # Fit the parameters
-                fitDihedrals(mol, qm, method, parameters, all_dihedrals, parameterizable_dihedrals, args.outdir,
-                             geomopt=geomopt)
-            elif args.opt_type == 'mm':
-                fitDihedralsNew(mol, qm, method, parameters, before_invention, all_dihedrals, parameterizable_dihedrals,
-                                args.outdir)
-=======
             # Fit the parameters
             parameters = fitDihedrals(mol, qm, method, parameters, all_dihedrals, parameterizable_dihedrals,
                                       args.outdir, geomopt=args.optimize_dihedral)
->>>>>>> 07533e78
 
         # Output the FF parameters
         print('\n == Writing results ==\n')
