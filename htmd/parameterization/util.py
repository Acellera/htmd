--- conflicted
+++ resolved
@@ -13,27 +13,6 @@
 logger = logging.getLogger(__name__)
 
 
-<<<<<<< HEAD
-=======
-def getEquivalentsAndDihedrals(mol):
-
-    from htmd.molecule.util import guessAnglesAndDihedrals
-    from htmd.parameterization.detect import detectParameterizableDihedrals, detectEquivalentAtoms
-
-    mol = mol.copy()
-
-    # Guess bonds
-    if len(mol.bonds) == 0:
-        logger.warning('No bonds found! Guessing them...')
-        mol.bonds = mol._guessBonds()
-
-    mol.angles, mol.dihedrals = guessAnglesAndDihedrals(mol.bonds)
-    equivalents = detectEquivalentAtoms(mol)
-    all_dihedrals = detectParameterizableDihedrals(mol)
-    return mol, equivalents, all_dihedrals
-
-
->>>>>>> 01da3991
 def guessElements(mol, fftypemethod):
     """
     Guess element from an atom name
