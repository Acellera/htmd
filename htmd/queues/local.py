--- conflicted
+++ resolved
@@ -13,16 +13,10 @@
     """
     Parameters
     ----------
-<<<<<<< HEAD
     ngpu : int
         Number of GPU devices that the queue will use. Each simulation will be run on a different GPU. The queue will
         use the first `ngpus` devices of the machine.
-    devices : list
-=======
-    ngpu : int, default=None
-        Number of GPU devices that the queue will use. Each simulation will be run on a different GPU. The queue will use the first `ngpus` devices of the machine.
     devices : list, default=None
->>>>>>> 7b3af1cb
         A list of GPU device indexes on which the queue is allowed to run simulations. Mutually exclusive with `ngpus`
     datadir : str, default=None
         The path in which to store completed trajectories.
