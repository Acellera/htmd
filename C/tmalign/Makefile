--- conflicted
+++ resolved
@@ -22,11 +22,7 @@
 	$(CC) -fPIC  --shared -o $@  $(_OBJ) -lm -lstdc++
 
 obj/$(PLATFORM)/%.o: %.cpp
-<<<<<<< HEAD
-	$(CC) -o $@ -c $< -g -fPIC -ffast-math -O3 -std=c++11
-=======
-	$(CC) -o $@ -c $< -g -fPIC  -O3  -DPLATFORM_$(PLATFORM)
->>>>>>> 4b335b1d
+	$(CC) -o $@ -c $< -g -fPIC -O3 -DPLATFORM_$(PLATFORM) -std=c++11
 
 ../../htmd/lib/$(PLATFORM):
 	mkdir -p ../../htmd/lib/$(PLATFORM)
