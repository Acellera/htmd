--- conflicted
+++ resolved
@@ -63,11 +63,7 @@
    "source": [
     "AdaptiveBandit uses the same project structure as adaptive sampling, with each simulation being associated to a single directory with all the files to run it.\n",
     "\n",
-<<<<<<< HEAD
-    "To begin, get the starting generators [here](https://figshare.com/articles/Generators_Bandit_Adaptive/12409013). You can also download the data using `wget -O gen.tar.gz https://ndownloader.figshare.com/files/25767026`. You will have to uncompress that tar.gz file and allow execution in all `run.sh` files."
-=======
     "To begin, get the starting generators [here](https://ndownloader.figshare.com/files/25767026). You can also download the data using `wget -O gen.tar.gz https://ndownloader.figshare.com/files/25767026`. You will have to uncompress that tar.gz file and allow execution in all `run.sh` files."
->>>>>>> af1d6cae
    ]
   },
   {
